--- conflicted
+++ resolved
@@ -27,11 +27,7 @@
 
   :min-lein-version "2.9.1"
 
-<<<<<<< HEAD
-  :parent-project {:coords [puppetlabs/clj-parent "5.2.3"]
-=======
   :parent-project {:coords [puppetlabs/clj-parent "5.2.11"]
->>>>>>> da50d5be
                    :inherit [:managed-dependencies]}
 
   :dependencies [[org.clojure/clojure]
