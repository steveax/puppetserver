--- conflicted
+++ resolved
@@ -1,8 +1,4 @@
-<<<<<<< HEAD
 (def ps-version "7.0.0-SNAPSHOT")
-=======
-(def ps-version "6.14.0-SNAPSHOT")
->>>>>>> 297e3004
 
 (defn deploy-info
   [url]
