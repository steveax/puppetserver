--- conflicted
+++ resolved
@@ -1,15 +1,8 @@
-<<<<<<< HEAD
 (def clj-version "1.7.0")
-(def tk-version "1.4.0")
-(def tk-jetty-version "1.5.9")
+(def tk-version "1.4.2-SNAPSHOT")
+(def tk-jetty-version "1.5.10")
 (def ks-version "1.3.1")
 (def ps-version "2.6.0-master-SNAPSHOT")
-=======
-(def tk-version "1.1.4")
-(def tk-jetty-version "1.3.1")
-(def ks-version "1.1.0")
-(def ps-version "1.1.4-SNAPSHOT")
->>>>>>> e22f5a1b
 
 (defn deploy-info
   [url]
@@ -21,41 +14,16 @@
 (defproject puppetlabs/puppetserver ps-version
   :description "Puppet Server"
 
-<<<<<<< HEAD
   :dependencies [[org.clojure/clojure ~clj-version]
 
                  ;; begin version conflict resolution dependencies
                  [puppetlabs/typesafe-config "0.1.5"]
-=======
-  :dependencies [[org.clojure/clojure "1.6.0"]
-
-                 ;; begin version conflict resolution dependencies
-                 [org.slf4j/slf4j-api "1.7.20"]
-                 ;; end version conflict resolution dependencies
-
-                 [puppetlabs/trapperkeeper ~tk-version]
-                 [puppetlabs/kitchensink ~ks-version]
-                 [puppetlabs/ssl-utils "0.8.1"]
-                 [puppetlabs/http-client "0.4.4"]
-                 [org.jruby/jruby-core "1.7.20.1"
-                  :exclusions [com.github.jnr/jffi com.github.jnr/jnr-x86asm]]
-                 ;; jffi and jnr-x86asm are explicit dependencies because,
-                 ;; in JRuby's poms, they are defined using version ranges,
-                 ;; and :pedantic? :abort won't tolerate this.
-                 [com.github.jnr/jffi "1.2.9"]
-                 [com.github.jnr/jffi "1.2.9" :classifier "native"]
-                 [com.github.jnr/jnr-x86asm "1.0.2"]
-                 ;; NOTE: jruby-stdlib packages some unexpected things inside
-                 ;; of its jar; please read the detailed notes above the
-                 ;; 'uberjar-exclusions' example toward the end of this file.
-                 [org.jruby/jruby-stdlib "1.7.20.1"]
-                 [org.clojure/data.json "0.2.3"]
->>>>>>> e22f5a1b
                  [org.clojure/tools.macro "0.1.5"]
                  [org.clojure/tools.reader "1.0.0-beta1"]
                  [org.clojure/tools.logging "0.3.1"]
                  [ring/ring-servlet "1.4.0"]
                  [hiccup "1.0.5"]
+                 [org.slf4j/slf4j-api "1.7.20"]
                  ;; end version conflict resolution dependencies
 
                  [cheshire "5.6.1"]
@@ -73,8 +41,8 @@
                  ;; we have documentation that shows how users can use it to
                  ;; send their logs to logstash, so we include it in the jar.
                  ;; we may use it directly in the future
-                 [net.logstash.logback/logstash-logback-encoder "4.5.1"]
-
+                 [net.logstash.logback/logstash-logback-encoder "4.5.1" :exclusions [ch.qos.logback/logback-access
+                                                                                     ch.qos.logback/logback-core]]
 
                  [puppetlabs/jruby-utils "0.2.1"]
                  [puppetlabs/trapperkeeper ~tk-version]
@@ -109,12 +77,9 @@
                        :group "puppet"
                        :build-type "foss"
                        :java-args "-Xms2g -Xmx2g -XX:MaxPermSize=256m"
-<<<<<<< HEAD
                        :repo-target "PC1"
-                       :bootstrap-source :services-d}
-=======
+                       :bootstrap-source :services-d
                        :logrotate-enabled false}
->>>>>>> e22f5a1b
                 :resources {:dir "tmp/ezbake-resources"}
                 :config-dir "ezbake/config"
                 :system-config-dir "ezbake/system-config"}
@@ -132,15 +97,7 @@
   :classifiers [["test" :testutils]]
 
   :profiles {:dev {:source-paths  ["dev"]
-<<<<<<< HEAD
                    :dependencies  [[org.clojure/tools.namespace "0.2.10"]
-=======
-                   :dependencies  [[org.clojure/tools.namespace "0.2.4"]
-                                   ; This logback dependency is here to resolve a pedantic conflict between
-                                   ; trapperkeeper 1.1.4 and trapperkeeper-webserver-jetty9. This isn't ideal,
-                                   ; but should only be necessary on the 1.x branch of PS.
-                                   [ch.qos.logback/logback-access "1.1.7"]
->>>>>>> e22f5a1b
                                    [puppetlabs/trapperkeeper-webserver-jetty9 ~tk-jetty-version]
                                    [puppetlabs/trapperkeeper-webserver-jetty9 ~tk-jetty-version :classifier "test"]
                                    [puppetlabs/trapperkeeper ~tk-version :classifier "test" :scope "test"]
@@ -156,7 +113,6 @@
 
              :testutils {:source-paths ^:replace ["test/unit" "test/integration"]}
 
-<<<<<<< HEAD
              :ezbake {:dependencies ^:replace [;; we need to explicitly specify the clojure version
                                                ;; here, because without it, lein brings in its own
                                                ;; version, and older versions of lein (such as version
@@ -166,17 +122,7 @@
                                                [puppetlabs/puppetserver ~ps-version]
                                                [puppetlabs/trapperkeeper-webserver-jetty9 ~tk-jetty-version]
                                                [org.clojure/tools.nrepl "0.2.3"]]
-                      :plugins [[puppetlabs/lein-ezbake "0.4.4"]]
-=======
-             :ezbake {:dependencies ^:replace [[puppetlabs/puppetserver ~ps-version]
-                                               ; This logback dependency is here to resolve a pedantic conflict between
-                                               ; trapperkeeper 1.1.4 and trapperkeeper-webserver-jetty9. This isn't ideal,
-                                               ; but should only be necessary on the 1.x branch of PS.
-                                               [ch.qos.logback/logback-access "1.1.7"]
-                                               [puppetlabs/trapperkeeper-webserver-jetty9 ~tk-jetty-version]
-                                               [org.clojure/tools.nrepl "0.2.3"]]
-                      :plugins [[puppetlabs/lein-ezbake "0.2.13"]]
->>>>>>> e22f5a1b
+                      :plugins [[puppetlabs/lein-ezbake "1.0.0-SNAPSHOT"]]
                       :name "puppetserver"}
              :uberjar {:aot [puppetlabs.trapperkeeper.main]
                        :dependencies [[puppetlabs/trapperkeeper-webserver-jetty9 ~tk-jetty-version]]}
