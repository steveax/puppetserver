--- conflicted
+++ resolved
@@ -2,11 +2,7 @@
 (def tk-version "1.4.0")
 (def tk-jetty-version "1.5.9")
 (def ks-version "1.3.1")
-<<<<<<< HEAD
-(def ps-version "2.4.1-stable-SNAPSHOT")
-=======
-(def ps-version "2.5.0-master-SNAPSHOT")
->>>>>>> 8e0401ee
+(def ps-version "2.5.0-stable-SNAPSHOT")
 
 (defn deploy-info
   [url]
