--- conflicted
+++ resolved
@@ -212,23 +212,14 @@
                                                [puppetlabs/puppetserver ~ps-version :exclusions [puppetlabs/jruby-deps]]
                                                [puppetlabs/trapperkeeper-webserver-jetty9 nil]
                                                [org.clojure/tools.nrepl nil]]
-<<<<<<< HEAD
-                      :plugins [[puppetlabs/lein-ezbake "1.8.1"]]
+                      :plugins [[puppetlabs/lein-ezbake "1.1.13"]]
                       :name "puppetserver"}
              :uberjar {:aot [puppetlabs.trapperkeeper.main]
                        :dependencies [[puppetlabs/trapperkeeper-webserver-jetty9 nil]]}
-             :ci {:plugins [[lein-pprint "1.1.1"]]}
+             :ci {:plugins [[lein-pprint "1.1.1"]
+                            [lein-exec "0.3.7"]]}
              :voom {:plugins [[lein-voom "0.1.0-20150115_230705-gd96d771" :exclusions [org.clojure/clojure]]]}
              :jruby9k {:dependencies [[puppetlabs/jruby-deps ~jruby-9k-version]]}}
-=======
-                      :plugins [[puppetlabs/lein-ezbake "1.1.13"]]
-                      :name "puppetserver"}
-             :uberjar {:aot [puppetlabs.trapperkeeper.main]
-                       :dependencies [[puppetlabs/trapperkeeper-webserver-jetty9 ~tk-jetty9-version]]}
-             :ci {:plugins [[lein-pprint "1.1.1"]
-                            [lein-exec "0.3.7"]]}
-             :voom {:plugins [[lein-voom "0.1.0-20150115_230705-gd96d771" :exclusions [org.clojure/clojure]]]}}
->>>>>>> bce9145c
 
   :test-selectors {:integration :integration
                    :unit (complement :integration)}
