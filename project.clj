(def ps-version "6.17.2-SNAPSHOT")

(defn deploy-info
  [url]
  { :url url
    :username :env/nexus_jenkins_username
    :password :env/nexus_jenkins_password
    :sign-releases false})

(def heap-size-from-profile-clj
  (let [profile-clj (io/file (System/getenv "HOME") ".lein" "profiles.clj")]
    (if (.exists profile-clj)
      (-> profile-clj
        slurp
        read-string
        (get-in [:user :puppetserver-heap-size])))))

(defn heap-size
  [default-heap-size]
  (or
    (System/getenv "PUPPETSERVER_HEAP_SIZE")
    heap-size-from-profile-clj
    default-heap-size))

(defproject puppetlabs/puppetserver ps-version
  :description "Puppet Server"

  :min-lein-version "2.9.1"

<<<<<<< HEAD
  :parent-project {:coords [puppetlabs/clj-parent "4.8.3"]
=======
  :parent-project {:coords [puppetlabs/clj-parent "4.8.2"]
>>>>>>> 66e3ceac
                   :inherit [:managed-dependencies]}

  :dependencies [[org.clojure/clojure]

                 [slingshot]
                 [clj-commons/clj-yaml]
                 [org.yaml/snakeyaml]
                 [commons-lang]
                 [commons-io]

                 [clj-time]
                 [grimradical/clj-semver "0.3.0" :exclusions [org.clojure/clojure]]
                 [prismatic/schema]
                 [clj-commons/fs]
                 [liberator]
                 [org.apache.commons/commons-exec]
                 [io.dropwizard.metrics/metrics-core]

                 ;; We do not currently use this dependency directly, but
                 ;; we have documentation that shows how users can use it to
                 ;; send their logs to logstash, so we include it in the jar.
                 [net.logstash.logback/logstash-logback-encoder]

                 [puppetlabs/jruby-utils]
                 [puppetlabs/clj-shell-utils]
                 [puppetlabs/trapperkeeper]
                 [puppetlabs/trapperkeeper-webserver-jetty9]
                 [puppetlabs/trapperkeeper-authorization]
                 [puppetlabs/trapperkeeper-comidi-metrics]
                 [puppetlabs/trapperkeeper-metrics]
                 [puppetlabs/trapperkeeper-scheduler]
                 [puppetlabs/trapperkeeper-status]
                 [puppetlabs/trapperkeeper-filesystem-watcher]
                 [puppetlabs/kitchensink]
                 [puppetlabs/ssl-utils]
                 [puppetlabs/ring-middleware]
                 [puppetlabs/dujour-version-check]
                 [puppetlabs/http-client]
                 [puppetlabs/comidi]
                 [puppetlabs/i18n]]

  :main puppetlabs.trapperkeeper.main

  :pedantic? :abort

  :source-paths ["src/clj"]
  :java-source-paths ["src/java"]

  :test-paths ["test/unit" "test/integration"]
  :resource-paths ["resources" "src/ruby"]

  :repositories [["releases" "https://artifactory.delivery.puppetlabs.net/artifactory/clojure-releases__local/"]
                 ["snapshots" "https://artifactory.delivery.puppetlabs.net/artifactory/clojure-snapshots__local/"]]

  :plugins [[lein-parent "0.3.7"]
            ;; We have to have this, and it needs to agree with clj-parent
            ;; until/unless you can have managed plugin dependencies.
            [puppetlabs/i18n "0.9.2" :hooks false]]

  :uberjar-name "puppet-server-release.jar"
  :lein-ezbake {:vars {:user "puppet"
                       :group "puppet"
                       :build-type "foss"
                       :java-args ~(str "-Xms2g -Xmx2g "
                                     "-Djruby.logger.class=com.puppetlabs.jruby_utils.jruby.Slf4jLogger")
                       :create-dirs ["/opt/puppetlabs/server/data/puppetserver/jars"]
                       :repo-target "puppet6"
                       :nonfinal-repo-target "puppet6-nightly"
                       :bootstrap-source :services-d
                       :logrotate-enabled false}
                :resources {:dir "tmp/ezbake-resources"}
                :config-dir "ezbake/config"
                :system-config-dir "ezbake/system-config"}

  :deploy-repositories [["releases" ~(deploy-info "https://artifactory.delivery.puppetlabs.net/artifactory/clojure-releases__local/")]
                        ["snapshots" ~(deploy-info "https://artifactory.delivery.puppetlabs.net/artifactory/clojure-snapshots__local/")]]

  ;; By declaring a classifier here and a corresponding profile below we'll get an additional jar
  ;; during `lein jar` that has all the code in the test/ directory. Downstream projects can then
  ;; depend on this test jar using a :classifier in their :dependencies to reuse the test utility
  ;; code that we have.
  :classifiers [["test" :testutils]]

  :profiles {:defaults {:source-paths  ["dev"]
                        :dependencies  [[org.clojure/tools.namespace]
                                        [puppetlabs/trapperkeeper-webserver-jetty9 :classifier "test"]
                                        [puppetlabs/trapperkeeper nil :classifier "test" :scope "test"]
                                        [puppetlabs/trapperkeeper-metrics :classifier "test" :scope "test"]
                                        [puppetlabs/kitchensink nil :classifier "test" :scope "test"]
                                        [ring-basic-authentication]
                                        [ring/ring-mock]
                                        [beckon]
                                        [lambdaisland/uri "1.4.70"]]}
             :dev [:defaults
                   {:dependencies [[org.bouncycastle/bcpkix-jdk15on]]
                    :plugins [[lein-nvd "1.4.1" :exclusions [org.apache.commons/commons-lang3
                                                             org.clojure/clojure
                                                             org.slf4j/jcl-over-slf4j
                                                             org.slf4j/slf4j-api]]]}]
             :fips [:defaults
                    {:dependencies [[org.bouncycastle/bcpkix-fips]
                                    [org.bouncycastle/bc-fips]
                                    [org.bouncycastle/bctls-fips]]
                     :jvm-opts ~(let [version (System/getProperty "java.specification.version")
                                      [major minor _] (clojure.string/split version #"\.")
                                      unsupported-ex (ex-info "Unsupported major Java version. Expects 8 or 11."
                                                       {:major major
                                                        :minor minor})]
                                  (condp = (java.lang.Integer/parseInt major)
                                    1 (if (= 8 (java.lang.Integer/parseInt minor))
                                        ["-Djava.security.properties==./dev-resources/java.security.jdk8-fips"]
                                        (throw unsupported-ex))
                                    11 ["-Djava.security.properties==./dev-resources/java.security.jdk11-fips"]
                                    (throw unsupported-ex)))}]

             :testutils {:source-paths ["test/unit" "test/integration"]}
             :test {
                    ;; NOTE: In core.async version 0.2.382, the default size for
                    ;; the core.async dispatch thread pool was reduced from
                    ;; (42 + (2 * num-cpus)) to... eight.  The jruby metrics tests
                    ;; use core.async and need more than eight threads to run
                    ;; properly; this setting overrides the default value.  Without
                    ;; it the metrics tests will hang.
                    :jvm-opts ["-Dclojure.core.async.pool-size=50"]}


             :ezbake {:dependencies ^:replace [;; we need to explicitly pull in our parent project's
                                               ;; clojure version here, because without it, lein
                                               ;; brings in its own version.
                                               ;; NOTE that these deps will completely replace the deps
                                               ;; in the list above, so any version overrides need to be
                                               ;; specified in both places. TODO: fix this.
                                               [org.clojure/clojure]
                                               [org.bouncycastle/bcpkix-jdk15on]
                                               [puppetlabs/jruby-utils]
                                               [puppetlabs/puppetserver ~ps-version]
                                               [puppetlabs/trapperkeeper-webserver-jetty9]]
                      :plugins [[puppetlabs/lein-ezbake "2.2.4"]]
                      :name "puppetserver"}
             :uberjar {:dependencies [[org.bouncycastle/bcpkix-jdk15on]
                                      [puppetlabs/trapperkeeper-webserver-jetty9]]
                       :aot [puppetlabs.trapperkeeper.main
                             puppetlabs.trapperkeeper.services.status.status-service
                             puppetlabs.trapperkeeper.services.metrics.metrics-service
                             puppetlabs.services.protocols.jruby-puppet
                             puppetlabs.trapperkeeper.services.watcher.filesystem-watch-service
                             puppetlabs.trapperkeeper.services.webserver.jetty9-service
                             puppetlabs.trapperkeeper.services.webrouting.webrouting-service
                             puppetlabs.services.legacy-routes.legacy-routes-core
                             puppetlabs.services.protocols.jruby-metrics
                             puppetlabs.services.protocols.ca
                             puppetlabs.puppetserver.common
                             puppetlabs.trapperkeeper.services.scheduler.scheduler-service
                             puppetlabs.services.jruby.jruby-metrics-core
                             puppetlabs.services.jruby.jruby-metrics-service
                             puppetlabs.services.protocols.puppet-server-config
                             puppetlabs.puppetserver.liberator-utils
                             puppetlabs.services.puppet-profiler.puppet-profiler-core
                             puppetlabs.services.jruby-pool-manager.jruby-pool-manager-service
                             puppetlabs.services.jruby.puppet-environments
                             puppetlabs.services.jruby.jruby-puppet-schemas
                             puppetlabs.services.jruby.jruby-puppet-core
                             puppetlabs.services.jruby.jruby-puppet-service
                             puppetlabs.puppetserver.jruby-request
                             puppetlabs.puppetserver.shell-utils
                             puppetlabs.puppetserver.ringutils
                             puppetlabs.puppetserver.certificate-authority
                             puppetlabs.services.ca.certificate-authority-core
                             puppetlabs.services.puppet-admin.puppet-admin-core
                             puppetlabs.services.puppet-admin.puppet-admin-service
                             puppetlabs.services.versioned-code-service.versioned-code-core
                             puppetlabs.services.ca.certificate-authority-disabled-service
                             puppetlabs.services.protocols.request-handler
                             puppetlabs.services.request-handler.request-handler-core
                             puppetlabs.puppetserver.cli.subcommand
                             puppetlabs.services.request-handler.request-handler-service
                             puppetlabs.services.protocols.versioned-code
                             puppetlabs.services.protocols.puppet-profiler
                             puppetlabs.services.puppet-profiler.puppet-profiler-service
                             puppetlabs.services.master.master-core
                             puppetlabs.services.protocols.master
                             puppetlabs.services.config.puppet-server-config-core
                             puppetlabs.services.config.puppet-server-config-service
                             puppetlabs.services.versioned-code-service.versioned-code-service
                             puppetlabs.services.legacy-routes.legacy-routes-service
                             puppetlabs.services.master.master-service
                             puppetlabs.services.ca.certificate-authority-service
                             puppetlabs.puppetserver.cli.ruby
                             puppetlabs.puppetserver.cli.irb
                             puppetlabs.puppetserver.cli.gem
                             puppetlabs.services.analytics.analytics-service
                             puppetlabs.services.protocols.legacy-routes]}
             :ci {:plugins [[lein-pprint "1.1.1"]
                            [lein-exec "0.3.7"]]}}

  :test-selectors {:default (complement :multithreaded-only)
                   :integration :integration
                   :unit (complement :integration)
                   :multithreaded (complement :single-threaded-only)
                   :singlethreaded (complement :multithreaded-only)}

  :aliases {"gem" ["trampoline" "run" "-m" "puppetlabs.puppetserver.cli.gem" "--config" "./dev/puppetserver.conf" "--"]
            "ruby" ["trampoline" "run" "-m" "puppetlabs.puppetserver.cli.ruby" "--config" "./dev/puppetserver.conf" "--"]
            "irb" ["trampoline" "run" "-m" "puppetlabs.puppetserver.cli.irb" "--config" "./dev/puppetserver.conf" "--"]
            "thread-test" ["trampoline" "run" "-b" "ext/thread_test/bootstrap.cfg" "--config" "./ext/thread_test/puppetserver.conf"]}

  :jvm-opts ["-Djruby.logger.class=com.puppetlabs.jruby_utils.jruby.Slf4jLogger"
               "-XX:+UseG1GC"
               ~(str "-Xms" (heap-size "1G"))
               ~(str "-Xmx" (heap-size "2G"))
               "-XX:+IgnoreUnrecognizedVMOptions"]

  :nvd {:suppression-file "ext/travisci/suppression.xml"}

  :repl-options {:init-ns dev-tools}

  ;; This is used to merge the locales.clj of all the dependencies into a single
  ;; file inside the uberjar
  :uberjar-merge-with {"locales.clj"  [(comp read-string slurp)
                                       (fn [new prev]
                                         (if (map? prev) [new prev] (conj prev new)))
                                       #(spit %1 (pr-str %2))]})
<|MERGE_RESOLUTION|>--- conflicted
+++ resolved
@@ -27,11 +27,7 @@
 
   :min-lein-version "2.9.1"
 
-<<<<<<< HEAD
   :parent-project {:coords [puppetlabs/clj-parent "4.8.3"]
-=======
-  :parent-project {:coords [puppetlabs/clj-parent "4.8.2"]
->>>>>>> 66e3ceac
                    :inherit [:managed-dependencies]}
 
   :dependencies [[org.clojure/clojure]
