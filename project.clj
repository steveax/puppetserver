(def tk-version "1.1.0")
(def tk-jetty-version "1.3.0")
(def ks-version "1.0.0")
<<<<<<< HEAD
(def ps-version "2.1.0-SNAPSHOT")
=======
(def ps-version "1.0.9-SNAPSHOT")
>>>>>>> d623c77a

(defn deploy-info
  [url]
  { :url url
    :username :env/nexus_jenkins_username
    :password :env/nexus_jenkins_password
    :sign-releases false })

(defproject puppetlabs/puppetserver ps-version
  :description "Puppet Server"

  :dependencies [[org.clojure/clojure "1.6.0"]
                 [puppetlabs/trapperkeeper ~tk-version]
                 [puppetlabs/kitchensink ~ks-version]
                 [puppetlabs/ssl-utils "0.8.0"]
                 [puppetlabs/http-client "0.4.3"]
                 [puppetlabs/dujour-version-check "0.1.2" :exclusions [org.clojure/tools.logging]]
                 [org.jruby/jruby-core "1.7.19"
                  :exclusions
                  [com.github.jnr/jffi com.github.jnr/jnr-x86asm com.github.jnr/jnr-ffi
                   org.ow2.asm/asm org.ow2.asm/asm-commons org.ow2.asm/asm-analysis
                   org.ow2.asm/asm-util com.github.jnr/jnr-constants]]
                 ;; NOTE: the JRuby poms (as of 1.7.18) had some conflicting transitive dependencies
                 ;; which necessitated the above exclusions and the following explicit versions of
                 ;; those transitive deps.  We should check to see if this issue is resolved
                 ;; in 1.7.19.
                 [com.github.jnr/jffi "1.2.7"]
                 [com.github.jnr/jffi "1.2.7" :classifier "native"]
                 [com.github.jnr/jnr-x86asm "1.0.2"]
                 [com.github.jnr/jnr-ffi "2.0.1"]
                 [com.github.jnr/jnr-constants "0.8.6"]
                 ;; NOTE: jruby-stdlib packages some unexpected things inside
                 ;; of its jar; please read the detailed notes above the
                 ;; 'uberjar-exclusions' example toward the end of this file.
                 [org.jruby/jruby-stdlib "1.7.19"]
                 [joda-time "2.5"]
                 [clj-time "0.6.0"]
                 [ring/ring-core "1.3.2"]
                 [compojure "1.1.8" :exclusions [org.clojure/tools.macro]]
                 [liberator "0.12.0"]
                 [me.raynes/fs "1.4.5"]
                 [prismatic/schema "0.2.2"]
                 [commons-lang "2.6"]
                 [commons-io "2.4"]
                 [commons-codec "1.9"]
                 [clj-yaml "0.4.0" :exclusions [org.yaml/snakeyaml]]
                 [slingshot "0.10.3"]
<<<<<<< HEAD
                 [ring/ring-codec "1.0.0" :exclusions [commons-codec]]
=======
>>>>>>> d623c77a
                 [cheshire "5.3.1"]
                 [trptcolin/versioneer "0.1.0"]]

  :main puppetlabs.trapperkeeper.main

  :pedantic? :abort

  :source-paths ["src/clj"]
  :java-source-paths ["src/java"]
  :test-paths ["test/unit" "test/integration"]
  :resource-paths ["resources" "src/ruby"]

  :repositories [["releases" "http://nexus.delivery.puppetlabs.net/content/repositories/releases/"]
                 ["snapshots" "http://nexus.delivery.puppetlabs.net/content/repositories/snapshots/"]]

  :plugins [[lein-release "1.0.5" :exclusions [org.clojure/clojure]]]

  :uberjar-name "puppet-server-release.jar"
  :lein-ezbake {:vars {:user "puppet"
                       :group "puppet"
                       :start-timeout "120"
                       :build-type "foss"
                       :java-args "-Xms2g -Xmx2g -XX:MaxPermSize=256m"
                       :repo-target "PC1"}
                :resources {:dir "tmp/ezbake-resources"}
                :config-dir "ezbake/config"}

  :lein-release {:scm         :git
                 :deploy-via  :lein-deploy}

  :deploy-repositories [["releases" ~(deploy-info "http://nexus.delivery.puppetlabs.net/content/repositories/releases/")]
                        ["snapshots" ~(deploy-info "http://nexus.delivery.puppetlabs.net/content/repositories/snapshots/")]]

  :profiles {:dev {:source-paths  ["dev"]
                   :dependencies  [[org.clojure/tools.namespace "0.2.4"]
                                   [puppetlabs/trapperkeeper-webserver-jetty9 ~tk-jetty-version]
                                   [puppetlabs/trapperkeeper-webserver-jetty9 ~tk-jetty-version :classifier "test"]
                                   [puppetlabs/trapperkeeper ~tk-version :classifier "test" :scope "test"]
                                   [puppetlabs/kitchensink ~ks-version :classifier "test" :scope "test"]
                                   [ring-basic-authentication "1.0.5"]
                                   [ring-mock "0.1.5"]
                                   [spyscope "0.1.4" :exclusions [clj-time]]
                                   [grimradical/clj-semver "0.3.0" :exclusions [org.clojure/clojure]]]
                   :injections    [(require 'spyscope.core)]
                   ; SERVER-332, enable SSLv3 for unit tests that exercise SSLv3
                   :jvm-opts      ["-Djava.security.properties=./dev-resources/java.security"]}

             :ezbake {:dependencies ^:replace [[puppetlabs/puppetserver ~ps-version]
                                               [puppetlabs/trapperkeeper-webserver-jetty9 ~tk-jetty-version]
                                               [org.clojure/tools.nrepl "0.2.3"]]
<<<<<<< HEAD
                      :plugins [[puppetlabs/lein-ezbake "0.3.3"]]
=======
                      :plugins [[puppetlabs/lein-ezbake "0.2.9"]]
>>>>>>> d623c77a
                      :name "puppetserver"}
             :uberjar {:aot [puppetlabs.trapperkeeper.main]
                       :dependencies [[puppetlabs/trapperkeeper-webserver-jetty9 ~tk-jetty-version]]}
             :ci {:plugins [[lein-pprint "1.1.1"]]}
             :voom {:plugins [[lein-voom "0.1.0-20150115_230705-gd96d771" :exclusions [org.clojure/clojure]]]}}

  :test-selectors {:integration :integration
                   :unit (complement :integration)}

  :aliases {"gem" ["trampoline" "run" "-m" "puppetlabs.puppetserver.cli.gem"]
            "ruby" ["trampoline" "run" "-m" "puppetlabs.puppetserver.cli.ruby"]
            "irb" ["trampoline" "run" "-m" "puppetlabs.puppetserver.cli.irb"]}

  ; tests use a lot of PermGen (jruby instances)
  :jvm-opts ["-XX:MaxPermSize=256m"]

  :repl-options {:init-ns user}

  ;; NOTE: jruby-stdlib packages some unexpected things inside
  ;; of its jar.  e.g., it puts a pre-built copy of the bouncycastle
  ;; jar into its META-INF directory.  This is highly undesirable
  ;; for projects that already have a dependency on a different
  ;; version of bouncycastle.  Therefore, when building uberjars,
  ;; you should take care to exclude the things that you don't want
  ;; in your final jar.  Here is an example of how you could exclude
  ;; that from the final uberjar:
  :uberjar-exclusions [#"META-INF/jruby.home/lib/ruby/shared/org/bouncycastle"]
  )<|MERGE_RESOLUTION|>--- conflicted
+++ resolved
@@ -1,11 +1,7 @@
 (def tk-version "1.1.0")
 (def tk-jetty-version "1.3.0")
 (def ks-version "1.0.0")
-<<<<<<< HEAD
 (def ps-version "2.1.0-SNAPSHOT")
-=======
-(def ps-version "1.0.9-SNAPSHOT")
->>>>>>> d623c77a
 
 (defn deploy-info
   [url]
@@ -53,10 +49,6 @@
                  [commons-codec "1.9"]
                  [clj-yaml "0.4.0" :exclusions [org.yaml/snakeyaml]]
                  [slingshot "0.10.3"]
-<<<<<<< HEAD
-                 [ring/ring-codec "1.0.0" :exclusions [commons-codec]]
-=======
->>>>>>> d623c77a
                  [cheshire "5.3.1"]
                  [trptcolin/versioneer "0.1.0"]]
 
@@ -107,11 +99,7 @@
              :ezbake {:dependencies ^:replace [[puppetlabs/puppetserver ~ps-version]
                                                [puppetlabs/trapperkeeper-webserver-jetty9 ~tk-jetty-version]
                                                [org.clojure/tools.nrepl "0.2.3"]]
-<<<<<<< HEAD
                       :plugins [[puppetlabs/lein-ezbake "0.3.3"]]
-=======
-                      :plugins [[puppetlabs/lein-ezbake "0.2.9"]]
->>>>>>> d623c77a
                       :name "puppetserver"}
              :uberjar {:aot [puppetlabs.trapperkeeper.main]
                        :dependencies [[puppetlabs/trapperkeeper-webserver-jetty9 ~tk-jetty-version]]}
