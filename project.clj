--- conflicted
+++ resolved
@@ -1,11 +1,5 @@
-<<<<<<< HEAD
 (def ps-version "6.0.0-master-SNAPSHOT")
 (def jruby-version "9.1.15.0-2")
-=======
-(def ps-version "5.3.1-SNAPSHOT")
-(def jruby-1_7-version "1.7.27-1")
-(def jruby-9k-version "9.1.16.0-1")
->>>>>>> e744e4ce
 
 (defn deploy-info
   [url]
@@ -221,15 +215,9 @@
                       :name "puppetserver"}
              :uberjar {:aot [puppetlabs.trapperkeeper.main]
                        :dependencies [[puppetlabs/trapperkeeper-webserver-jetty9 nil]]}
-<<<<<<< HEAD
-             :ci {:plugins [[lein-pprint "1.1.1"]]}
-             :voom {:plugins [[lein-voom "0.1.0-20150115_230705-gd96d771" :exclusions [org.clojure/clojure]]]}}
-=======
              :ci {:plugins [[lein-pprint "1.1.1"]
                             [lein-exec "0.3.7"]]}
-             :voom {:plugins [[lein-voom "0.1.0-20150115_230705-gd96d771" :exclusions [org.clojure/clojure]]]}
-             :jruby9k {:dependencies [[puppetlabs/jruby-deps ~jruby-9k-version]]}}
->>>>>>> e744e4ce
+             :voom {:plugins [[lein-voom "0.1.0-20150115_230705-gd96d771" :exclusions [org.clojure/clojure]]]}}
 
   :test-selectors {:integration :integration
                    :unit (complement :integration)}
