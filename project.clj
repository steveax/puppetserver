--- conflicted
+++ resolved
@@ -1,8 +1,4 @@
-<<<<<<< HEAD
-(def ps-version "2.7.0-master-SNAPSHOT")
-=======
-(def ps-version "2.7.1-stable-SNAPSHOT")
->>>>>>> 5e55086a
+(def ps-version "2.7.1-master-SNAPSHOT")
 
 (defn deploy-info
   [url]
