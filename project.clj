--- conflicted
+++ resolved
@@ -27,11 +27,7 @@
 
   :min-lein-version "2.9.1"
 
-<<<<<<< HEAD
   :parent-project {:coords [puppetlabs/clj-parent "7.2.5"]
-=======
-  :parent-project {:coords [puppetlabs/clj-parent "5.6.6"]
->>>>>>> 316e0f24
                    :inherit [:managed-dependencies]}
 
   :dependencies [[org.clojure/clojure]
