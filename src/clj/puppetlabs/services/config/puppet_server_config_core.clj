--- conflicted
+++ resolved
@@ -107,19 +107,11 @@
 (defn init-webserver!
   "Initialize Jetty with paths to the master's SSL certs."
   [override-webserver-settings! webserver-settings puppet-config]
-<<<<<<< HEAD
-  (let [{:keys [hostcert cacert hostcrl hostprivkey]} puppet-config
-        overrides {:ssl-cert     hostcert
-                   :ssl-key      hostprivkey
-                   :ssl-ca-cert  cacert
-                   :ssl-crl-path hostcrl}]
-=======
   (let [{:keys [hostcert localcacert cacrl hostprivkey]} puppet-config
         overrides {:ssl-cert     hostcert
                    :ssl-key      hostprivkey
                    :ssl-ca-cert  localcacert
                    :ssl-crl-path cacrl}]
->>>>>>> fa3d8646
     (if (some #((key %) webserver-settings) overrides)
       (log/info
         "Not overriding webserver settings with values from core Puppet")
