--- conflicted
+++ resolved
@@ -104,7 +104,6 @@
         (rr/status ((response :outcome) outcomes->codes))
         (rr/content-type "text/plain"))))
 
-<<<<<<< HEAD
 (schema/defn handle-get-ca-expirations
   [ca-settings :- ca/CaSettings]
   (let [response {:ca-certs (ca/ca-expiration-dates (:cacert ca-settings))
@@ -113,11 +112,6 @@
         (rr/status 200)
         (rr/content-type "application/json"))))
 
-;;;;;;;;;;;;;;;;;;;;;;;;;;;;;;;;;;;;;;;;;;;;;;;;;;;;;;;;;;;;;;;;;;;;;;;;;;;;;;;;
-;;; Web app
-
-=======
->>>>>>> f4d630d1
 (defn try-to-parse
   [body]
   (try
@@ -255,21 +249,21 @@
   :conflict?
   (fn [context]
     (let [desired-state (get-desired-state context)]
-      (case desired-state
-        :revoked
-        ;; A signed cert must exist if we are to revoke it.
-        (when-not (ca/certificate-exists? settings subject)
-          (conflict (i18n/tru "Cannot revoke certificate for host {0} without a signed certificate" subject)))
-
-        :signed
-        (or
-          ;; A CSR must exist if we are to sign it.
-          (when-not (ca/csr-exists? settings subject)
-            (conflict (i18n/tru "Cannot sign certificate for host {0} without a certificate request" subject)))
-
-          ;; And the CSR must be valid.
-          (when-let [error-message (ca/validate-csr settings subject)]
-            (conflict error-message))))))
+     (case desired-state
+       :revoked
+       ;; A signed cert must exist if we are to revoke it.
+       (when-not (ca/certificate-exists? settings subject)
+         (conflict (i18n/tru "Cannot revoke certificate for host {0} without a signed certificate" subject)))
+
+       :signed
+       (or
+        ;; A CSR must exist if we are to sign it.
+        (when-not (ca/csr-exists? settings subject)
+          (conflict (i18n/tru "Cannot sign certificate for host {0} without a certificate request" subject)))
+
+        ;; And the CSR must be valid.
+        (when-let [error-message (ca/validate-csr settings subject)]
+          (conflict error-message))))))
 
   :delete!
   (fn [context]
@@ -279,8 +273,8 @@
   :exists?
   (fn [context]
     (or
-      (ca/certificate-exists? settings subject)
-      (ca/csr-exists? settings subject)))
+     (ca/certificate-exists? settings subject)
+     (ca/csr-exists? settings subject)))
 
   :handle-conflict
   (fn [context]
@@ -317,16 +311,12 @@
           (if-let [desired-state (keyword (:desired_state json-body))]
             (if (schema/check ca/DesiredCertificateState desired-state)
               (malformed
-                (i18n/tru "State {0} invalid; Must specify desired state of ''signed'' or ''revoked'' for host {1}."
-                  (name desired-state) subject))
+               (i18n/tru "State {0} invalid; Must specify desired state of ''signed'' or ''revoked'' for host {1}."
+                         (name desired-state) subject))
               (let [cert-ttl (:cert_ttl json-body)]
                 (if (and cert-ttl (schema/check schema/Int cert-ttl))
                   (malformed
-<<<<<<< HEAD
                    (i18n/tru "cert_ttl specified for host {0} must be an integer, not \"{1}\"" subject cert-ttl))
-=======
-                    (i18n/tru "cert_ttl specified for host {0} must be an integer, not \"{1}\"" subject cert-ttl))
->>>>>>> f4d630d1
                   ; this is the happy path. we have a body, it's parsable json,
                   ; and the desired_state field is one of (signed revoked), and
                   ; it potentially has a valid cert_ttl field
@@ -352,14 +342,14 @@
 
   :put!
   (fn [context]
-    (let [desired-state (get-desired-state context)]
-      (locking crl-write-serializer
-        (ca/set-certificate-status!
-         (merge-request-settings settings context)
-         subject
-         desired-state))
-      (-> context
-        (assoc-in [:representation :media-type] "text/plain")))))
+     (let [desired-state (get-desired-state context)]
+       (locking crl-write-serializer
+         (ca/set-certificate-status!
+          (merge-request-settings settings context)
+          subject
+          desired-state))
+       (-> context
+         (assoc-in [:representation :media-type] "text/plain")))))
 
 (defresource certificate-statuses
   [request settings]
@@ -399,17 +389,12 @@
           (handle-put-certificate-request! subject body ca-settings))
         (DELETE [""] [subject]
           (handle-delete-certificate-request! subject ca-settings)))
-<<<<<<< HEAD
       (GET ["/certificate_revocation_list/" :ignored-node-name] request
         (handle-get-certificate-revocation-list request ca-settings))
       (GET ["/expirations"] request
-        (handle-get-ca-expirations ca-settings)))
-=======
-      (GET ["/certificate_revocation_list/" :ignored-node-name] []
-        (handle-get-certificate-revocation-list ca-settings))
+        (handle-get-ca-expirations ca-settings))
       (PUT ["/clean"] request
         (handle-cert-clean request ca-settings)))
->>>>>>> f4d630d1
     (comidi/not-found "Not Found")))
 
 (schema/defn ^:always-validate
