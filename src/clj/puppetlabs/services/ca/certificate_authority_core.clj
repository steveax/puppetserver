(ns puppetlabs.services.ca.certificate-authority-core
  (:require [bidi.schema :as bidi-schema]
            [cheshire.core :as cheshire]
            [clj-time.core :as time]
            [clj-time.format :as time-format]
            [clojure.java.io :as io]
            [clojure.string :as string]
            [clojure.tools.logging :as log]
            [liberator.core :refer [defresource]]
            [liberator.representation :as representation]
            [puppetlabs.comidi :as comidi :refer [ANY DELETE GET POST PUT]]
            [puppetlabs.i18n.core :as i18n]
            [puppetlabs.puppetserver.certificate-authority :as ca]
            [puppetlabs.puppetserver.common :as common]
            [puppetlabs.puppetserver.liberator-utils :as liberator-utils]
            [puppetlabs.puppetserver.ringutils :as ringutils]
            [puppetlabs.ring-middleware.core :as middleware]
            [puppetlabs.ring-middleware.utils :as middleware-utils]
            [puppetlabs.ssl-utils.core :as utils]
            [puppetlabs.trapperkeeper.authorization.ring-middleware :as auth-middleware]
            [puppetlabs.trapperkeeper.services.status.status-core :as status-core]
            [ring.util.request :as request]
            [ring.util.response :as rr]
            [schema.core :as schema]
            [slingshot.slingshot :as sling])
  (:import (clojure.lang IFn)
           (java.io ByteArrayInputStream InputStream)
           (org.joda.time DateTime)))

;;;;;;;;;;;;;;;;;;;;;;;;;;;;;;;;;;;;;;;;;;;;;;;;;;;;;;;;;;;;;;;;;;;;;;;;;;;;;;;;
;;; Constants

(def puppet-ca-API-version
  "v1")

;;;;;;;;;;;;;;;;;;;;;;;;;;;;;;;;;;;;;;;;;;;;;;;;;;;;;;;;;;;;;;;;;;;;;;;;;;;;;;;;
;;; 'handler' functions for HTTP endpoints


(schema/defn format-http-date :- (schema/maybe DateTime)
  "Formats an http-date into joda time.  Returns nil for malformed or nil
   http-dates"
  [http-date :- (schema/maybe schema/Str)]
  (when http-date
    (try
      (time-format/parse
        (time-format/formatters :rfc822)
        (string/replace http-date #"GMT" "+0000"))
      (catch IllegalArgumentException _
        nil))))

(defn handle-get-certificate
  [subject {:keys [cacert signeddir]} request]
  (-> (if-let [certificate-path (ca/get-certificate-path subject cacert signeddir)]
        (let [last-modified-val (rr/get-header request "If-Modified-Since")
              last-modified-date-time (format-http-date last-modified-val)
              cert-last-modified-date-time (ca/get-file-last-modified certificate-path)]
          (if (or (nil? last-modified-date-time)
                  (time/after? cert-last-modified-date-time last-modified-date-time))
            (rr/response (slurp certificate-path))
            (-> (rr/response nil)
                (rr/status 304))))
        (rr/not-found (i18n/tru "Could not find certificate {0}" subject)))
      (rr/content-type "text/plain")))

(defn handle-get-certificate-request
  [subject {:keys [csrdir]}]
  (-> (if-let [certificate-request (ca/get-certificate-request subject csrdir)]
        (rr/response certificate-request)
        (rr/not-found (i18n/tru "Could not find certificate_request {0}" subject)))
      (rr/content-type "text/plain")))

(schema/defn handle-put-certificate-request!
  [ca-settings :- ca/CaSettings
   report-activity
   {:keys [body] {:keys [subject]} :route-params :as request}]
  (sling/try+
    (let [report-activity-fn (ca/create-report-activity-fn report-activity request)]
      (ca/process-csr-submission! subject body ca-settings report-activity-fn)
      (rr/content-type (rr/response nil) "text/plain"))
    (catch ca/csr-validation-failure? {:keys [msg]}
      (log/error msg)
      ;; Respond to all CSR validation failures with a 400
      (middleware-utils/plain-response 400 msg))))


(schema/defn resolve-crl-information
  "Create a map that has the appropriate path, lock, timeout and descriptor for the crl being used"
  [{:keys [enable-infra-crl cacrl infra-crl-path crl-lock crl-lock-timeout-seconds]} :- ca/CaSettings]
  {:path (if (true? enable-infra-crl) infra-crl-path cacrl)
   :lock crl-lock
   :descriptor ca/crl-lock-descriptor
   :timeout crl-lock-timeout-seconds})

(defn handle-get-certificate-revocation-list
  "Always return the crl if no 'If-Modified-Since' header is provided or
  if that header is not in correct http-date format. If the header is
  present and has correct format, only return the crl if the server
  cacrl is newer than the agent crl."
  [request ca-settings]
  (let [agent-crl-last-modified-val (rr/get-header request "If-Modified-Since")
        agent-crl-last-modified-date-time (format-http-date agent-crl-last-modified-val)
<<<<<<< HEAD
        {:keys [path lock descriptor timeout]} (resolve-crl-information ca-settings)]
    ;; Since the locks are reentrant, obtain the read lock to prevent modification during the
    ;; window of time between when the last-modified is read and when the crl content is potentially read.
    (common/with-safe-read-lock lock descriptor timeout
        (if (or (nil? agent-crl-last-modified-date-time)
                (time/after? (ca/get-crl-last-modified path lock descriptor timeout)
                             agent-crl-last-modified-date-time))
          (-> (ca/get-certificate-revocation-list path lock descriptor timeout)
              (rr/response)
              (rr/content-type "text/plain"))
          (-> (rr/response nil)
              (rr/status 304)
              (rr/content-type "text/plain"))))))
=======
        master-crl-to-use (if (true? enable-infra-crl) infra-crl-path cacrl)
        master-crl-last-modified-date-time (ca/get-file-last-modified master-crl-to-use)]
    (if (or (nil? agent-crl-last-modified-date-time)
            (time/after? master-crl-last-modified-date-time agent-crl-last-modified-date-time))
      (-> (ca/get-certificate-revocation-list master-crl-to-use)
          (rr/response)
          (rr/content-type "text/plain"))
      (-> (rr/response nil)
          (rr/status 304)
          (rr/content-type "text/plain")))))
>>>>>>> bc3b0021

(schema/defn handle-put-certificate-revocation-list!
  [incoming-crl-pem :- InputStream
   {:keys [cacrl cacert] :as ca-settings} :- ca/CaSettings]
  (try
    (let [byte-stream (-> incoming-crl-pem
                          ca/input-stream->byte-array
                          ByteArrayInputStream.)
          incoming-crls (utils/pem->crls byte-stream)]
      (if (empty? incoming-crls)
        (do
          (log/info (i18n/trs "No valid CRLs submitted, nothing will be updated."))
          (middleware-utils/plain-response 400 "No valid CRLs submitted."))
        (do
          (ca/update-crls! incoming-crls cacrl cacert ca-settings)
          (middleware-utils/plain-response 200 "Successfully updated CRLs."))))
    (catch IllegalArgumentException e
      (let [error-msg (.getMessage e)]
        (log/error error-msg)
        (middleware-utils/plain-response 400 error-msg)))))

(schema/defn handle-delete-certificate-request!
  [subject :- String
   ca-settings :- ca/CaSettings]
  (let [response (ca/delete-certificate-request! ca-settings subject)
        outcomes->codes {:success 204 :not-found 404 :error 500}]
    (-> (rr/response (:message response))
        (rr/status ((response :outcome) outcomes->codes))
        (rr/content-type "text/plain"))))

(schema/defn handle-get-ca-expirations
  [ca-settings :- ca/CaSettings]
  (let [response {:ca-certs (ca/ca-expiration-dates (:cacert ca-settings))
                  :crls (ca/crl-expiration-dates (:cacrl ca-settings))}]
    (-> (rr/response (cheshire/generate-string response))
        (rr/status 200)
        (rr/content-type "application/json"))))

(defn try-to-parse
  [body]
  (try
    (cheshire/parse-stream (io/reader body) true)
    (catch Exception e
      (log/debug e))))

(schema/defn handle-cert-clean
  [request
   ca-settings :- ca/CaSettings
   report-activity]
  (if-let [json-body (try-to-parse (:body request))]
    ;; TODO support async mode
    (if (true? (:async json-body))
      (-> (rr/response "Async mode is not currently supported.")
          (rr/status 400)
          (rr/content-type "text/plain"))
      (if-let [certnames (:certnames json-body)]
        (let [{existing-certs true
               missing-certs false} (group-by
                                     #(ca/certificate-exists? ca-settings %)
                                     certnames)
              message (when (seq missing-certs)
                        (format "The following certs do not exist and cannot be revoked: %s"
                                (vec missing-certs)))
              report-activity-fn (ca/create-report-activity-fn report-activity request)]
          (try
            (ca/revoke-existing-certs! ca-settings existing-certs report-activity-fn)
            (ca/delete-certificates! ca-settings existing-certs)
            (-> (rr/response (or message "Successfully cleaned all certs."))
                (rr/status 200)
                (rr/content-type "text/plain"))
            (catch Exception e
              (-> (rr/response (str "Error while cleaning certs: " (.getMessage e)))
                  (rr/status 500)
                  (rr/content-type "text/plain")))))
        (-> (rr/response "Missing required key: 'certnames'. Please supply the list of certs you want to clean.")
            (rr/status 400)
            (rr/content-type "text/plain"))))
    (-> (rr/response "Request body is not JSON.")
        (rr/status 400)
        (rr/content-type "text/plain"))))

(schema/defn handle-cert-renewal
  [request
   ca-settings :- ca/CaSettings
   _report-activity]
  (let [allow-auto-renewal (:allow-auto-renewal ca-settings)
        allow-header-cert-info (:allow-header-cert-info ca-settings)]
    (if allow-auto-renewal
      (let [request-cert (auth-middleware/request->cert request allow-header-cert-info)]
        (if request-cert
          (do
            (log/info (i18n/trs "Certificate present, processing renewal request"))
            (-> (rr/response (cheshire/generate-string {}))
                (rr/status 501)
                (rr/content-type "application/json")))
          (do
            (log/info (i18n/trs "No certificate found in renewal request"))
            (-> (rr/bad-request "No certificate found in renewal request")
                (rr/content-type "text/plain")))))
      (-> (rr/response (cheshire/generate-string {}))
          (rr/status 404)
          (rr/content-type "application/json")))))

;;;;;;;;;;;;;;;;;;;;;;;;;;;;;;;;;;;;;;;;;;;;;;;;;;;;;;;;;;;;;;;;;;;;;;;;;;;;;;;;
;;; Web app

(defn malformed
  "Returns a value indicating to liberator that the request is malformed,
  with the given error message assoc'ed into the context."
  [message]
  [true {::malformed message}])

(defn conflict
  "Returns a value indicating to liberator that the request is is conflict
  with the server, with the given error message assoc'ed into the context."
  [message]
  [true {::conflict message}])

(defn get-desired-state
  [context]
  (keyword (get-in context [::json-body :desired_state])))

(defn merge-request-settings
  [settings context]
  (if-let [cert-ttl (get-in context [::json-body :cert_ttl])]
    (assoc settings :ca-ttl cert-ttl)
    settings))

(defn invalid-state-requested?
  [context]
  (when (= :put (get-in context [:request :request-method]))
    (when-let [desired-state (get-desired-state context)]
      (not (contains? #{:signed :revoked} desired-state)))))

(def media-types
  #{"application/json" "text/pson" "pson"})

(defn content-type-valid?
  [context]
  (let [content-type (request/content-type (:request context))]
    (or
      (nil? content-type)
      (media-types content-type))))

(defn as-json-or-pson
  "This is a stupid hack because of PSON.  We shouldn't have to do this, but
  liberator does not know how to serialize a map as PSON (as it does with JSON),
  so we have to tell it how."
  [x context]
  (let [representation-media-type (get-in context [:representation :media-type])
        accept-header (-> context
                          (get-in [:request :headers])
                          ((partial some #(when (= (string/lower-case (key %))
                                                   "accept")
                                            (val %)))))
        context-with-media-type (cond
                                  (not-empty representation-media-type) context

                                  (not-empty accept-header)
                                  (assoc-in context
                                            [:representation :media-type]
                                            accept-header)

                                  :else
                                  (assoc-in context
                                            [:representation :media-type]
                                            "application/json"))]
    (-> (cheshire/generate-string x)
        (representation/as-response context-with-media-type)
        (assoc :status 200)
        (representation/ring-response))))

(defn as-plain-text-response
  "Create a ring response based on the response info in the supplied context
   and a specific message.  The message is assumed to be plain text and so is
   marked with a 'text/plain; charset=UTF-8' Content-Type header.  This is
   needed for cases where liberator would not mark the Content-Type in the
   response as 'text/plain' on its own, which could otherwise result in the
   underlying webserver dumbly constructing the Content-Type as
   ';charset=UTF-8'.  A Content-Type with a charset and no MIME value would be
   problematic for some clients to interpret."
  [context message]
  (-> message
    (representation/as-response context)
    (assoc :status (:status context))
    (assoc-in [:headers "Content-Type"] "text/plain; charset=UTF-8")
    (representation/ring-response)))

(defresource certificate-status
  [subject settings report-activity]
  :allowed-methods [:get :put :delete]

  :available-media-types media-types

  :can-put-to-missing? false

  :conflict?
  (fn [context]
    (let [desired-state (get-desired-state context)]
     (case desired-state
       :revoked
       ;; A signed cert must exist if we are to revoke it.
       (when-not (ca/certificate-exists? settings subject)
         (conflict (i18n/tru "Cannot revoke certificate for host {0} without a signed certificate" subject)))

       :signed
       (or
        ;; A CSR must exist if we are to sign it.
        (when-not (ca/csr-exists? settings subject)
          (conflict (i18n/tru "Cannot sign certificate for host {0} without a certificate request" subject)))

        ;; And the CSR must be valid.
        (when-let [error-message (ca/validate-csr settings subject)]
          (conflict error-message))))))

  :delete!
  (fn [_context]
    (ca/delete-certificate! settings subject)
    (ca/delete-certificate-request! settings subject))

  :exists?
  (fn [_context]
    (or
     (ca/certificate-exists? settings subject)
     (ca/csr-exists? settings subject)))

  :handle-conflict
  (fn [context]
    (as-plain-text-response context (::conflict context)))

  :handle-exception
  (fn [context]
    (as-plain-text-response context (liberator-utils/exception-handler context)))

  :handle-not-implemented
  (fn [context]
    (when (= :put (get-in context [:request :request-method]))
      ; We've landed here because :exists? returned false, and we have set
      ; `:can-put-to-missing? false` above.  This happens when
      ; a PUT request comes in with an invalid hostname/subject specified in
      ; in the URL; liberator is pushing us towards a 501 here, but instead
      ; we want to return a 404.  There seems to be some disagreement as to
      ; which makes the most sense in general - see
      ; https://github.com/clojure-liberator/liberator/pull/120
      ; ... but in our case, a 404 definitely makes more sense.
      (-> (assoc context :status 404)
          (as-plain-text-response (i18n/tru "Invalid certificate subject.")))))

  :handle-ok
  (fn [context]
    (-> (ca/get-cert-or-csr-status settings subject)
        (as-json-or-pson context)))

  :malformed?
  (fn [context]
    (when (= :put (get-in context [:request :request-method]))
      (if-let [body (get-in context [:request :body])]
        (if-let [json-body (try-to-parse body)]
          (if-let [desired-state (keyword (:desired_state json-body))]
            (if (schema/check ca/DesiredCertificateState desired-state)
              (malformed
               (i18n/tru "State {0} invalid; Must specify desired state of ''signed'' or ''revoked'' for host {1}."
                         (name desired-state) subject))
              (let [cert-ttl (:cert_ttl json-body)]
                (if (and cert-ttl (schema/check schema/Int cert-ttl))
                  (malformed
                   (i18n/tru "cert_ttl specified for host {0} must be an integer, not \"{1}\"" subject cert-ttl))
                  ; this is the happy path. we have a body, it's parsable json,
                  ; and the desired_state field is one of (signed revoked), and
                  ; it potentially has a valid cert_ttl field
                  [false {::json-body json-body}])))
            (malformed (i18n/tru "Missing required parameter \"desired_state\"")))
          (malformed (i18n/tru "Request body is not JSON.")))
        (malformed (i18n/tru "Empty request body.")))))

  :handle-malformed
  (fn [context]
    (if-let [message (::malformed context)]
      message
      (i18n/tru "Bad Request.")))

  :known-content-type?
  (fn [context]
    (if (= :put (get-in context [:request :request-method]))
      (content-type-valid? context)
      true))

  ;; Never return a 201, we're not creating a new cert or anything like that.
  :new? false

  :put!
  (fn [context]
     (let [desired-state (get-desired-state context)
           request (:request context)
           report-activity-fn (ca/create-report-activity-fn report-activity request)]
       (ca/set-certificate-status!
         (merge-request-settings settings context)
         subject
         desired-state
         report-activity-fn)
       (-> context
         (assoc-in [:representation :media-type] "text/plain")))))

(defresource certificate-statuses
  [request settings]
  :allowed-methods [:get]

  :available-media-types media-types

  :handle-exception
  (fn [context]
    (as-plain-text-response context (liberator-utils/exception-handler context)))

  :handle-ok
  (fn [context]
    (let [queried-state (get-in request [:params "state"])]
      (->
        (if (some #(= queried-state %) ["requested" "signed" "revoked"])
          (ca/filter-by-certificate-state settings queried-state)
          (ca/get-cert-and-csr-statuses settings))
        (as-json-or-pson context)))))

(schema/defn ^:always-validate web-routes :- bidi-schema/RoutePair
  [ca-settings :- ca/CaSettings
   report-activity]
  (comidi/routes
    (comidi/context ["/v1"]
      (ANY ["/certificate_status/" :subject] [subject]
          (certificate-status subject ca-settings report-activity))
      (comidi/context ["/certificate_statuses/"]
        (ANY [[#"[^/]+" :ignored-but-required]] request
          (certificate-statuses request ca-settings))
        (ANY [""] [] (middleware-utils/plain-response 400 "Missing URL Segment")))
      (GET ["/certificate/" :subject] request
        (handle-get-certificate (get-in request [:params :subject]) ca-settings request))
      (comidi/context ["/certificate_request/" :subject]
        (GET [""] [subject]
          (handle-get-certificate-request subject ca-settings))
        (PUT [""] request
          (handle-put-certificate-request! ca-settings report-activity request))
        (DELETE [""] [subject]
          (handle-delete-certificate-request! subject ca-settings)))
      (GET ["/certificate_revocation_list/" :ignored-node-name] request
        (handle-get-certificate-revocation-list request ca-settings))
      (PUT ["/certificate_revocation_list"] request
        (handle-put-certificate-revocation-list! (:body request) ca-settings))
      (GET ["/expirations"] _request
        (handle-get-ca-expirations ca-settings))
      (PUT ["/clean"] request
        (handle-cert-clean request ca-settings report-activity))
      (POST ["/certificate_renewal"] request
        (handle-cert-renewal request ca-settings report-activity)))
    (comidi/not-found "Not Found")))

(schema/defn ^:always-validate
  wrap-middleware :- IFn
  [handler :- IFn
   puppet-version :- schema/Str]
  (-> handler
    ;(liberator-dev/wrap-trace :header)           ; very useful for debugging!
      (middleware/wrap-uncaught-errors :plain)
      (ringutils/wrap-with-puppet-version-header puppet-version)
      (middleware/wrap-response-logging)))

(schema/defn ^:always-validate
  get-wrapped-handler :- IFn
  [route-handler :- IFn
   ca-settings :- ca/CaSettings
   path :- schema/Str
   authorization-fn :- IFn
   puppet-version :- schema/Str]
  ;; For backward compatibility, requests to the .../certificate_status* endpoint
  ;; will be authorized by a client-whitelist, if one is configured for
  ;; 'certificate_status'.  When we are able to drop support for
  ;; client-whitelist authorization later on, we should be able to get rid of
  ;; the 'wrap-with-trapperkeeper-or-client-whitelist-authorization' function
  ;; and replace with a line chaining the handler into a call to
  ;; 'authorization-fn'.
  (let [whitelist-path (str path
                            (when (not= \/ (last path)) "/")
                            puppet-ca-API-version
                            "/certificate_status")]
    (-> route-handler
        (ringutils/wrap-with-trapperkeeper-or-client-whitelist-authorization
          authorization-fn
          whitelist-path
          (get-in ca-settings [:access-control :certificate-status]))
        i18n/locale-negotiator
        (wrap-middleware puppet-version))))

;;;;;;;;;;;;;;;;;;;;;;;;;;;;;;;;;;;;;;;;;;;;;;;;;;;;;;;;;;;;;;;;;;;;;;;;;;;;;;;
;;; Public

(schema/defn ^:always-validate v1-status :- status-core/StatusCallbackResponse
  [_level :- status-core/ServiceStatusDetailLevel]
  {:state :running
   :status {}})<|MERGE_RESOLUTION|>--- conflicted
+++ resolved
@@ -100,13 +100,12 @@
   [request ca-settings]
   (let [agent-crl-last-modified-val (rr/get-header request "If-Modified-Since")
         agent-crl-last-modified-date-time (format-http-date agent-crl-last-modified-val)
-<<<<<<< HEAD
         {:keys [path lock descriptor timeout]} (resolve-crl-information ca-settings)]
     ;; Since the locks are reentrant, obtain the read lock to prevent modification during the
     ;; window of time between when the last-modified is read and when the crl content is potentially read.
     (common/with-safe-read-lock lock descriptor timeout
         (if (or (nil? agent-crl-last-modified-date-time)
-                (time/after? (ca/get-crl-last-modified path lock descriptor timeout)
+                (time/after? (ca/get-file-last-modified path lock descriptor timeout)
                              agent-crl-last-modified-date-time))
           (-> (ca/get-certificate-revocation-list path lock descriptor timeout)
               (rr/response)
@@ -114,18 +113,6 @@
           (-> (rr/response nil)
               (rr/status 304)
               (rr/content-type "text/plain"))))))
-=======
-        master-crl-to-use (if (true? enable-infra-crl) infra-crl-path cacrl)
-        master-crl-last-modified-date-time (ca/get-file-last-modified master-crl-to-use)]
-    (if (or (nil? agent-crl-last-modified-date-time)
-            (time/after? master-crl-last-modified-date-time agent-crl-last-modified-date-time))
-      (-> (ca/get-certificate-revocation-list master-crl-to-use)
-          (rr/response)
-          (rr/content-type "text/plain"))
-      (-> (rr/response nil)
-          (rr/status 304)
-          (rr/content-type "text/plain")))))
->>>>>>> bc3b0021
 
 (schema/defn handle-put-certificate-revocation-list!
   [incoming-crl-pem :- InputStream
