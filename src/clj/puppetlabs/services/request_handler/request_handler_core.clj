--- conflicted
+++ resolved
@@ -279,17 +279,11 @@
   it available in the request as `:jruby-instance`"
   [f jruby-service]
   (fn [request]
-<<<<<<< HEAD
-    (log/debug "Borrowing a JRuby instance ...")
-    (jruby/with-jruby-puppet jruby-instance jruby-service
-      (log/debug "JRuby instance borrowed")
-=======
     (jruby/with-jruby-puppet
       jruby-instance
       jruby-service
       {:request (dissoc request :ssl-client-cert)}
       
->>>>>>> f694c083
       (f (assoc request :jruby-instance jruby-instance)))))
 
 (defn jruby-request-handler
