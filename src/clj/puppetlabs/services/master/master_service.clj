--- conflicted
+++ resolved
@@ -4,10 +4,7 @@
             [puppetlabs.services.master.master-core :as core]
             [puppetlabs.puppetserver.certificate-authority :as ca]
             [puppetlabs.trapperkeeper.services :as tk-services]
-<<<<<<< HEAD
             [puppetlabs.comidi :as comidi]
-            [puppetlabs.dujour.version-check :as version-check]))
-=======
             [puppetlabs.dujour.version-check :as version-check]
             [puppetlabs.services.protocols.master :as master]))
 
@@ -27,11 +24,10 @@
 
       :else
       nil)))
->>>>>>> b1a3137d
 
 (defservice master-service
   master/MasterService
-  [[:WebroutingService add-ring-handler get-route get-registered-endpoints]
+  [[:WebroutingService add-ring-handler get-route]
    [:PuppetServerConfigService get-config]
    [:RequestHandlerService handle-request]
    [:CaService initialize-master-ssl! retrieve-ca-cert! retrieve-ca-crl!]
@@ -39,9 +35,7 @@
   (init
    [this context]
    (core/validate-memory-requirements!)
-<<<<<<< HEAD
-   (let [path (get-route this :master-routes)
-         config (get-config)
+   (let [config (get-config)
          certname (get-in config [:puppet-server :certname])
          localcacert (get-in config [:puppet-server :localcacert])
          puppet-version (get-in config [:puppet-server :puppet-version])
@@ -52,19 +46,8 @@
                           {:group-id    "puppetlabs"
                            :artifact-id "puppetserver"})
          upgrade-error (core/construct-404-error-message jruby-service product-name)
-=======
-   (let [config (get-config)
-         certname          (get-in config [:puppet-server :certname])
-         localcacert       (get-in config [:puppet-server :localcacert])
-         hostcrl           (get-in config [:puppet-server :hostcrl])
-         settings          (ca/config->master-settings config)
-         jruby-service     (tk-services/get-service this :JRubyPuppetService)
-         product-name      (or (get-in config [:product :name])
-                               {:group-id    "puppetlabs"
-                                :artifact-id "puppetserver"})
-         upgrade-error     (core/construct-404-error-message jruby-service product-name)
->>>>>>> b1a3137d
          update-server-url (get-in config [:product :update-server-url])]
+
      (version-check/check-for-updates! {:product-name product-name} update-server-url)
 
      (retrieve-ca-cert! localcacert)
@@ -72,31 +55,22 @@
      (initialize-master-ssl! settings certname)
 
      (log/info "Master Service adding ring handlers")
-<<<<<<< HEAD
-     (add-ring-handler
-       this
-       (-> (core/root-routes handle-request)
-           (#(comidi/context path %))
-           comidi/routes->handler
-           (core/wrap-middleware puppet-version))
-       {:route-id :master-routes})
-     (add-ring-handler this (core/construct-invalid-request-handler upgrade-error) {:route-id :invalid-in-puppet-4}))
-=======
      (let [path (get-master-path config)
            route-config (get-master-route-config config)
-           ring-handler (core/build-ring-handler handle-request)
-           route-handler (compojure/context path [] ring-handler)]
+           ring-handler (when path (-> (core/root-routes handle-request)
+                                       (#(comidi/context path %))
+                                       comidi/routes->handler
+                                       (core/wrap-middleware puppet-version)))]
        (when (nil? path)
          (throw
            (IllegalArgumentException.
              "Could not find a properly configured route for the master service")))
-       (cond
+       (cond 
          (map? route-config)
-         (add-ring-handler this route-handler {:route-id :master-routes})
-
+         (add-ring-handler this ring-handler {:route-id :master-routes})
+         
          (string? route-config)
-         (add-ring-handler this route-handler))))
->>>>>>> b1a3137d
+         (add-ring-handler this ring-handler))))
    context)
   (start
     [this context]
