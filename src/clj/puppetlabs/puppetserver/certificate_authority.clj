(ns puppetlabs.puppetserver.certificate-authority
  (:import [org.apache.commons.io IOUtils]
           [java.util Date]
           [java.io InputStream ByteArrayOutputStream ByteArrayInputStream File StringReader IOException]
           [java.nio.file Files Paths LinkOption]
           [java.nio.file.attribute FileAttribute PosixFilePermissions]
           (java.security PrivateKey PublicKey KeyPair)
           (org.joda.time DateTime)
           (java.security.cert CRLException X509CRL)
           (sun.security.x509 X509CertImpl))
  (:require [me.raynes.fs :as fs]
            [schema.core :as schema]
            [clojure.string :as str]
            [clojure.set :as set]
            [clojure.java.io :as io]
            [clojure.tools.logging :as log]
            [clj-time.core :as time]
            [clj-time.format :as time-format]
            [clj-time.coerce :as time-coerce]
            [slingshot.slingshot :as sling]
            [puppetlabs.kitchensink.core :as ks]
            [puppetlabs.kitchensink.file :as ks-file]
            [puppetlabs.puppetserver.ringutils :as ringutils]
            [puppetlabs.ssl-utils.core :as utils]
            [clojure.set :as cset :refer [union]]
            [clj-yaml.core :as yaml]
            [puppetlabs.puppetserver.shell-utils :as shell-utils]
            [puppetlabs.i18n.core :as i18n]))

;;;;;;;;;;;;;;;;;;;;;;;;;;;;;;;;;;;;;;;;;;;;;;;;;;;;;;;;;;;;;;;;;;;;;;;;;;;;;;;;
;;; Schemas

(def MasterSettings
  "Settings from Puppet that are necessary for SSL initialization on the master.
   Most of these are files and directories within the SSL directory, excluding
   the CA directory and its contents; see `CaSettings` for more information.
   All of these are Puppet configuration settings."
  {:certdir        schema/Str
   :dns-alt-names  schema/Str
   :hostcert       schema/Str
   :hostcrl        schema/Str
   :hostprivkey    schema/Str
   :hostpubkey     schema/Str
   :keylength      schema/Int
   :localcacert    schema/Str
   :privatekeydir  schema/Str
   :requestdir     schema/Str
   :csr-attributes schema/Str})

(def AccessControl
  "Defines which clients are allowed access to the various CA endpoints.
   Each endpoint has a sub-section containing the client whitelist.
   Currently we only control access to the certificate_status(es) endpoints."
  {(schema/optional-key :certificate-status) ringutils/WhitelistSettings})

(def CaSettings
  "Settings from Puppet that are necessary for CA initialization
   and request handling during normal Puppet operation.
   Most of these are Puppet configuration settings."
  {:access-control                   (schema/maybe AccessControl)
   :allow-authorization-extensions   schema/Bool
   :allow-duplicate-certs            schema/Bool
   :allow-subject-alt-names          schema/Bool
   :autosign                         (schema/either schema/Str schema/Bool)
   :cacert                           schema/Str
   :cacrl                            schema/Str
   :cakey                            schema/Str
   :capub                            schema/Str
   :ca-name                          schema/Str
   :ca-ttl                           schema/Int
   :cert-inventory                   schema/Str
   :csrdir                           schema/Str
   :keylength                        schema/Int
   :manage-internal-file-permissions schema/Bool
   :ruby-load-path                   [schema/Str]
   :gem-path                         schema/Str
   :signeddir                        schema/Str
   :serial                           schema/Str
   ;; Path to file containing list of infra node certificates including MoM
   ;; provisioned by PE or user in case of FOSS
   :infra-nodes-path                 schema/Str
   ;; Path to file containing serial numbers of infra node certificates
   ;; This would be re-generated anytime the infra-nodes list is updated.
   :infra-node-serials-path          schema/Str
   ;; Path to Infrastructure CRL file containing infra certificates
   :infra-crl-path                   schema/Str
   ;; Option to continue using full CRL instead of infra CRL if desired
   ;; Infra CRL would be enabled by default.
   :enable-infra-crl                 schema/Bool})

(def DesiredCertificateState
  "The pair of states that may be submitted to the certificate
   status endpoint for signing and revoking certificates."
  (schema/enum :signed :revoked))

(def CertificateState
  "The list of states a certificate may be in."
  (schema/enum "requested" "signed" "revoked"))

(def CertificateDetails
  "CA and client certificate details; notAfter, notBefore and serial values."
  {:not_after     schema/Str
   :not_before    schema/Str
   :serial_number schema/Int})

(def CertificateStatusResult
  "Various information about the state of a certificate or
   certificate request that is provided by the certificate
   status endpoint."
  (let [base {:name              schema/Str
              :state             CertificateState
              :dns_alt_names     [schema/Str]
              :subject_alt_names [schema/Str]
              :authorization_extensions {schema/Str schema/Str}
              :fingerprint       schema/Str
              :fingerprints      {schema/Keyword schema/Str}}]
    ;; The map should either have all of the CertificateDetails keys or none of
    ;; them
    (schema/conditional
      :serial_number (merge
                       base
                       CertificateDetails)
      :else          base)))

(def Certificate
  (schema/pred utils/certificate?))

(def CertificateRequest
  (schema/pred utils/certificate-request?))

(def Extension
  (schema/pred utils/extension?))

(def CertificateRevocationList
  (schema/pred utils/certificate-revocation-list?))

(def CertificateRequest
  (schema/pred utils/certificate-request?))

(def OutcomeInfo
  "Generic map of outcome & message for API consumers"
  {:outcome (schema/enum :success :not-found :error)
   :message schema/Str})

(def OIDMappings
  {schema/Str schema/Keyword})

(def default-allow-subj-alt-names
  false)

(def default-allow-auth-extensions
  false)

(schema/defn ^:always-validate initialize-ca-config
  "Adds in default ca config keys/values, which may be overwritten if a value for
  any of those keys already exists in the ca-data"
  [ca-data]
  (let [cadir (fs/parent (:cacrl ca-data))
        defaults {:infra-nodes-path (str cadir "/infra_inventory.txt")
                  :infra-node-serials-path (str cadir "/infra_serials")
                  :infra-crl-path (str cadir "/infra_crl.pem")
                  :enable-infra-crl false
                  :allow-subject-alt-names default-allow-subj-alt-names
                  :allow-authorization-extensions default-allow-auth-extensions}]
    (merge defaults ca-data)))

;;;;;;;;;;;;;;;;;;;;;;;;;;;;;;;;;;;;;;;;;;;;;;;;;;;;;;;;;;;;;;;;;;;;;;;;;;;;;;;;
;;; Definitions

(def ssl-server-cert
  "OID which indicates that a certificate can be used as an SSL server
  certificate."
  "1.3.6.1.5.5.7.3.1")

(def ssl-client-cert
  "OID which indicates that a certificate can be used as an SSL client
  certificate."
  "1.3.6.1.5.5.7.3.2")

;; Note: When updating the following OIDs make sure to also update the OIDs here:
;; https://github.com/puppetlabs/puppet/blob/master/lib/puppet/ssl/oids.rb#L29-L67

(def puppet-oid-arc
  "The parent OID for all Puppet Labs specific X.509 certificate extensions."
  "1.3.6.1.4.1.34380.1")

(def ppRegCertExt
  "The OID for the extension with shortname 'ppRegCertExt'."
  "1.3.6.1.4.1.34380.1.1")

(def ppPrivCertExt
  "The OID for the extension with shortname 'ppPrivCertExt'."
  "1.3.6.1.4.1.34380.1.2")

(def ppAuthCertExt
  "The OID for the extension with shortname 'ppAuthCertExt'."
  "1.3.6.1.4.1.34380.1.3")

(def subject-alt-names-oid
  "2.5.29.17")

;; Extension that is checked when allowing access to the certificate_status(es)
;; endpoint. Should only be present on the puppet master cert.
(def cli-auth-oid
  "1.3.6.1.4.1.34380.1.3.39")

(def puppet-short-names
  "A mapping of Puppet extension short names to their OIDs. These appear in
  csr_attributes.yaml."
  {:pp_uuid             "1.3.6.1.4.1.34380.1.1.1"
   :pp_instance_id      "1.3.6.1.4.1.34380.1.1.2"
   :pp_image_name       "1.3.6.1.4.1.34380.1.1.3"
   :pp_preshared_key    "1.3.6.1.4.1.34380.1.1.4"
   :pp_cost_center      "1.3.6.1.4.1.34380.1.1.5"
   :pp_product          "1.3.6.1.4.1.34380.1.1.6"
   :pp_project          "1.3.6.1.4.1.34380.1.1.7"
   :pp_application      "1.3.6.1.4.1.34380.1.1.8"
   :pp_service          "1.3.6.1.4.1.34380.1.1.9"
   :pp_employee         "1.3.6.1.4.1.34380.1.1.10"
   :pp_created_by       "1.3.6.1.4.1.34380.1.1.11"
   :pp_environment      "1.3.6.1.4.1.34380.1.1.12"
   :pp_role             "1.3.6.1.4.1.34380.1.1.13"
   :pp_software_version "1.3.6.1.4.1.34380.1.1.14"
   :pp_department       "1.3.6.1.4.1.34380.1.1.15"
   :pp_cluster          "1.3.6.1.4.1.34380.1.1.16"
   :pp_provisioner      "1.3.6.1.4.1.34380.1.1.17"
   :pp_region           "1.3.6.1.4.1.34380.1.1.18"
   :pp_datacenter       "1.3.6.1.4.1.34380.1.1.19"
   :pp_zone             "1.3.6.1.4.1.34380.1.1.20"
   :pp_network          "1.3.6.1.4.1.34380.1.1.21"
   :pp_securitypolicy   "1.3.6.1.4.1.34380.1.1.22"
   :pp_cloudplatform    "1.3.6.1.4.1.34380.1.1.23"
   :pp_apptier          "1.3.6.1.4.1.34380.1.1.24"
   :pp_hostname         "1.3.6.1.4.1.34380.1.1.25"
   :pp_owner            "1.3.6.1.4.1.34380.1.1.26"
   :pp_authorization    "1.3.6.1.4.1.34380.1.3.1"
   :pp_auth_role        "1.3.6.1.4.1.34380.1.3.13"
   :pp_cli_auth         cli-auth-oid})

(def netscape-comment-value
  "Standard value applied to the Netscape Comment extension for certificates"
  "Puppet Server Internal Certificate")

(defn required-ca-files
  "The set of SSL related files that are required on the CA."
  [enable-infra-crl]
  (union #{:cacert :cacrl :cakey :cert-inventory :serial}
     (if enable-infra-crl #{:infra-nodes-path :infra-crl-path} #{})))

(def max-ca-ttl
  "The longest valid duration for CA certs, in seconds. 50 standard years."
  1576800000)

;;;;;;;;;;;;;;;;;;;;;;;;;;;;;;;;;;;;;;;;;;;;;;;;;;;;;;;;;;;;;;;;;;;;;;;;;;;;;;;;
;;; Internal

(def private-key-perms
  "Posix permissions for all private keys on disk."
  "rw-r-----")

(def public-key-perms
  "Posix permissions for all public keys on disk."
  "rw-r--r--")

(def private-key-dir-perms
  "Posix permissions for the private key directory on disk."
  "rwxr-x---")

(def empty-string-array
  "The API for Paths/get requires a string array which is empty for all of the
  needs of this namespace. "
  (into-array String []))

(defn get-path-obj
  "Create a Path object from the provided path."
  [path]
  (Paths/get path empty-string-array))

(schema/defn set-file-perms :- File
  "Set the provided permissions on the given path. The permissions string is in
  the form of the standard 9 character posix format, ie \"rwxr-xr-x\"."
  [path :- schema/Str
   permissions :- schema/Str]
  (-> (get-path-obj path)
      (Files/setPosixFilePermissions
        (PosixFilePermissions/fromString permissions))
      (.toFile)))

(schema/defn get-file-perms :- schema/Str
  "Returns the currently set permissions of the given file path."
  [path :- schema/Str]
  (-> (get-path-obj path)
      (Files/getPosixFilePermissions (into-array LinkOption []))
      PosixFilePermissions/toString))

(schema/defn create-file-with-perms :- File
  "Create a new empty file which has the provided posix file permissions. The
  permissions string is in the form of the standard 9 character posix format. "
  [path :- schema/Str
   permissions :- schema/Str]
  (let [perms-set (PosixFilePermissions/fromString permissions)]
    (-> (get-path-obj path)
        (Files/createFile
         (into-array FileAttribute
                     [(PosixFilePermissions/asFileAttribute perms-set)]))
        (Files/setPosixFilePermissions perms-set)
        (.toFile))))

(schema/defn cert-validity-dates :- {:not-before Date :not-after Date}
  "Calculate the not-before & not-after dates that define a certificate's
   period of validity. The value of `ca-ttl` is expected to be in seconds,
   and the dates will be based on the current time. Returns a map in the
   form {:not-before Date :not-after Date}."
  [ca-ttl :- schema/Int]
  (let [now        (time/now)
        not-before (time/minus now (time/days 1))
        not-after  (time/plus now (time/seconds ca-ttl))]
    {:not-before (.toDate not-before)
     :not-after  (.toDate not-after)}))


(schema/defn settings->cadir-paths
  "Trim down the CA settings to include only paths to files and directories.
  These paths are necessary during CA initialization for determining what needs
  to be created and where they should be placed."
  [ca-settings :- CaSettings]
  (-> (dissoc ca-settings
          :access-control
          :allow-authorization-extensions
          :allow-duplicate-certs
          :allow-subject-alt-names
          :autosign
          :ca-name
          :ca-ttl
          :keylength
          :manage-internal-file-permissions
          :ruby-load-path
          :gem-path
          :enable-infra-crl)
      (dissoc (when-not (:enable-infra-crl ca-settings) :infra-crl-path :infra-node-serials-path))))

(schema/defn settings->ssldir-paths
  "Remove all keys from the master settings map which are not file or directory
   paths. These paths are necessary during initialization for determining what
   needs to be created and where."
  [master-settings :- MasterSettings]
  (dissoc master-settings :dns-alt-names :csr-attributes :keylength))

(defn path-to-cert
  "Return a path to the `subject`s certificate file under the `signeddir`."
  [signeddir subject]
  (str signeddir "/" subject ".pem"))

(defn path-to-cert-request
  "Return a path to the `subject`s certificate request file under the `csrdir`."
  [csrdir subject]
  (str csrdir "/" subject ".pem"))

(defn create-parent-directories!
  "Create all intermediate directories present in each of the file paths.
  Throws an exception if the directory cannot be created."
  [paths]
  {:pre [(sequential? paths)]}
  (doseq [path paths]
    (ks/mkdirs! (fs/parent path))))

(defn input-stream->byte-array
  [input-stream]
  (with-open [os (ByteArrayOutputStream.)]
    (IOUtils/copy input-stream os)
    (.toByteArray os)))

(schema/defn partial-state-error :- Exception
  "Construct an exception appropriate for the end-user to signify that there
   are missing SSL files and the master or CA cannot start until action is taken."
  [master-or-ca :- schema/Str
   found-files :- [schema/Str]
   missing-files :- [schema/Str]]
  (IllegalStateException.
   (format "%s\n%s\n%s\n%s\n%s\n"
           (i18n/trs "Cannot initialize {0} with partial state; need all files or none." master-or-ca)
           (i18n/trs "Found:")
           (str/join "\n" found-files)
           (i18n/trs "Missing:")
           (str/join "\n" missing-files))))

; TODO - PE-5529 - this should be moved to jvm-c-a.
(schema/defn get-csr-subject :- schema/Str
  [csr :- CertificateRequest]
  (-> csr
      (.getSubject)
      (.toString)
      (utils/x500-name->CN)))

(defn contains-uppercase?
  "Does the given string contain any uppercase letters?"
  [s]
  (not= s (.toLowerCase s)))

(schema/defn dns-alt-names :- [schema/Str]
  "Get the list of DNS alt names on the provided certificate or CSR.
   Each name will be prepended with 'DNS:'."
  [cert-or-csr :- (schema/either Certificate CertificateRequest)]
  (mapv (partial str "DNS:")
        (utils/get-subject-dns-alt-names cert-or-csr)))

(schema/defn subject-alt-names :- [schema/Str]
  "Get the list of both DNS and IP alt names on the provided certificate or CSR.
   Each name will be prepended with 'DNS:' or 'IP:'."
  [cert-or-csr :- (schema/either Certificate CertificateRequest)]
  (into (mapv (partial str "IP:") (utils/get-subject-ip-alt-names cert-or-csr))
        (mapv (partial str "DNS:") (utils/get-subject-dns-alt-names cert-or-csr))))

(schema/defn authorization-extensions :- {schema/Str schema/Str}
  "Get the authorization extensions for the certificate or CSR.
  These are extensions that fall under the ppAuthCert OID arc.
  Returns a map of OIDS to values."
  [cert-or-csr :- (schema/either Certificate CertificateRequest)]
  (let [extensions (utils/get-extensions cert-or-csr)
        auth-exts (filter (fn [{:keys [oid]}]
                            (utils/subtree-of? ppAuthCertExt oid))
                          extensions)]
    (reduce (fn [exts ext]
             ;; Get the short name from the OID if available
             (let [short-name (get (set/map-invert puppet-short-names) (:oid ext))
                   short-name-string (when short-name (name short-name))
                   oid (or short-name-string (:oid ext))
                   value (:value ext)]
               (assoc exts oid value)))
            {}
            auth-exts)))

(defn seq-contains? [coll target] (some #(= target %) coll))

;; Writing various SSL objects safely
;; These versions all encode writing atomically and knowledge of file permissions

(schema/defn write-public-key
  "Encode a key to PEM format and write it to a file atomically and with
  appropriate permissions for a public key."
  [key :- PublicKey
   path :- schema/Str]
  (ks-file/atomic-write path (partial utils/key->pem! key) public-key-perms))

(schema/defn write-private-key
  "Encode a key to PEM format and write it to a file atomically and with
  appropriate permissions for a private key."
  [key :- PrivateKey
   path :- schema/Str]
  (ks-file/atomic-write path (partial utils/key->pem! key) private-key-perms))

(schema/defn write-cert
  "Encode a certificate to PEM format and write it to a file atomically and with
  appropriate permissions."
  [cert :- Certificate
   path :- schema/Str]
  (ks-file/atomic-write path (partial utils/cert->pem! cert) public-key-perms))

(schema/defn write-crl
  "Encode a CRL to PEM format and write it to a file atomically and with
  appropriate permissions."
  [crl :- CertificateRevocationList
   path :- schema/Str]
  (ks-file/atomic-write path (partial utils/crl->pem! crl) public-key-perms))

(schema/defn write-crls
  "Encode a list of CRLS to PEM format and write it to a file atomically and
  with appropriate permissions."
  [crls :- [CertificateRevocationList]
   path :- schema/Str]
  (ks-file/atomic-write path (partial utils/objs->pem! crls) public-key-perms))

(schema/defn write-csr
  "Encode a CSR to PEM format and write it to a file atomically and with
  appropriate permissions."
  [csr :- CertificateRequest
   path :- schema/Str]
  (ks-file/atomic-write path (partial utils/obj->pem! csr) public-key-perms))

;;;;;;;;;;;;;;;;;;;;;;;;;;;;;;;;;;;;;;;;;;;;;;;;;;;;;;;;;;;;;;;;;;;;;;;;;;;;;;;;
;;; Serial number functions + lock

(def serial-file-lock
  "The lock used to prevent concurrent access to the serial number file."
  (new Object))

(schema/defn parse-serial-number :- schema/Int
  "Parses a serial number from its format on disk.  See `format-serial-number`
  for the awful, gory details."
  [serial-number :- schema/Str]
  (Integer/parseInt serial-number 16))

(schema/defn get-serial-number! :- schema/Int
  "Reads the serial number file from disk and returns the serial number."
  [serial-file :- schema/Str]
  (-> serial-file
      (slurp)
      (.trim)
      (parse-serial-number)))

(schema/defn format-serial-number :- schema/Str
  "Converts a serial number to the format it needs to be written in on disk.
  This function has to write serial numbers in the same format that the puppet
  ruby code does, to maintain compatibility with things like 'puppet cert';
  for whatever arcane reason, that format is 0-padding up to 4 digits."
  [serial-number :- schema/Int]
  (format "%04X" serial-number))

(def serial-file-permissions
  "rw-r--r--")

(schema/defn next-serial-number! :- schema/Int
  "Returns the next serial number to be used when signing a certificate request.
  Reads the serial number as a hex value from the given file and replaces the
  contents of `serial-file` with the next serial number for a subsequent call.
  Puppet's $serial setting defines the location of the serial number file."
  [serial-file :- schema/Str]
  (locking serial-file-lock
    (let [serial-number (get-serial-number! serial-file)]
      (ks-file/atomic-write-string serial-file
                                   (format-serial-number (inc serial-number))
                                   serial-file-permissions)
      serial-number)))

(schema/defn initialize-serial-file!
  "Initializes the serial number file on disk.  Serial numbers start at 1."
  [path :- schema/Str]
  (ks-file/atomic-write-string path
                               (format-serial-number 1)
                               serial-file-permissions))

(schema/defn write-local-cacrl! :- (schema/maybe Exception)
  "Spits the contents of 'cacrl-contents' string to the 'localcacrl' file
  location if the 'cacrl' string contains valid CRL pem data. On success, return
  nil. On failure, return the Exception captured from the failed attempt to
  parse the CRL pem data."
  [localcacrl-path :- schema/Str
   cacrl-contents :- schema/Str]
  (let [crl-reader (StringReader. cacrl-contents)]
    (try
      (when (zero? (count (utils/pem->crls crl-reader)))
        (throw (CRLException. "No CRL data found")))
      (ks-file/atomic-write-string localcacrl-path
                                   cacrl-contents
                                   public-key-perms)
      nil
      (catch IOException e
        e)
      (catch CRLException e
        e))))


;;;;;;;;;;;;;;;;;;;;;;;;;;;;;;;;;;;;;;;;;;;;;;;;;;;;;;;;;;;;;;;;;;;;;;;;;;;;;;;;
;;; Inventory File

(schema/defn format-date-time :- schema/Str
  "Formats a date-time into the format expected by the ruby puppet code."
  [date-time :- Date]
  (time-format/unparse
    (time-format/formatter "YYY-MM-dd'T'HH:mm:ssz")
    (time-coerce/from-date date-time)))

(schema/defn ^:always-validate
  write-cert-to-inventory!
  "Writes an entry into Puppet's inventory file for a given certificate.
  The location of this file is defined by Puppet's 'cert_inventory' setting.
  The inventory is a text file where each line represents a certificate in the
  following format:
  $SN $NB $NA /$S
  where:
    * $SN = The serial number of the cert.  The serial number is formatted as a
            hexadecimal number, with a leading 0x, and zero-padded up to four
            digits, eg. 0x002f.
    * $NB = The 'not before' field of the cert, as a date/timestamp in UTC.
    * $NA = The 'not after' field of the cert, as a date/timestamp in UTC.
    * $S  = The distinguished name of the cert's subject."
  [cert :- Certificate
   inventory-file :- schema/Str]
  (let [serial-number (->> cert
                           (.getSerialNumber)
                           (format-serial-number)
                           (str "0x"))
        not-before    (-> cert
                          (.getNotBefore)
                          (format-date-time))
        not-after     (-> cert
                          (.getNotAfter)
                          (format-date-time))
        subject       (utils/get-subject-from-x509-certificate cert)
        entry (str serial-number " " not-before " " not-after " /" subject "\n")]
    (spit inventory-file entry :append true)))

;;;;;;;;;;;;;;;;;;;;;;;;;;;;;;;;;;;;;;;;;;;;;;;;;;;;;;;;;;;;;;;;;;;;;;;;;;;;;;;;
;;; Initialization

(schema/defn validate-settings!
  "Ensure config values are valid for basic CA behaviors."
  [settings :- CaSettings]
  (let [ca-ttl (:ca-ttl settings)
        certificate-status-access-control (get-in settings
                                                  [:access-control
                                                   :certificate-status])
        certificate-status-whitelist (:client-whitelist
                                       certificate-status-access-control)]
    (when (> ca-ttl max-ca-ttl)
      (throw (IllegalStateException.
               (i18n/trs "Config setting ca_ttl must have a value below {0}" max-ca-ttl))))
    (cond
      (or (false? (:authorization-required certificate-status-access-control))
          (not-empty certificate-status-whitelist))
      (log/warn (format "%s %s"
<<<<<<< HEAD
                  (i18n/trs "The ''client-whitelist'' and ''authorization-required'' settings in the ''certificate-authority.certificate-status'' section are deprecated and will be removed in a future release.")
                  (i18n/trs "Remove these settings and create an appropriate authorization rule in the /etc/puppetlabs/puppetserver/conf.d/auth.conf file.")))
=======
                        (i18n/trs "The ''client-whitelist'' and ''authorization-required'' settings in the ''certificate-authority.certificate-status'' section are deprecated and will be removed in a future release.")
                        (i18n/trs "Remove these settings and create an appropriate authorization rule in the /etc/puppetlabs/puppetserver/conf.d/auth.conf file.")))
>>>>>>> f4d630d1
      (not (nil? certificate-status-whitelist))
      (log/warn (format "%s %s %s"
                        (i18n/trs "The ''client-whitelist'' and ''authorization-required'' settings in the ''certificate-authority.certificate-status'' section are deprecated and will be removed in a future release.")
                        (i18n/trs "Because the ''client-whitelist'' is empty and ''authorization-required'' is set to ''false'', the ''certificate-authority.certificate-status'' settings will be ignored and authorization for the ''certificate_status'' endpoints will be done per the authorization rules in the /etc/puppetlabs/puppetserver/conf.d/auth.conf file.")
                        (i18n/trs "To suppress this warning, remove the ''certificate-authority'' configuration settings."))))))

(schema/defn create-ca-extensions :- (schema/pred utils/extension-list?)
  "Create a list of extensions to be added to the CA certificate."
  [ca-name :- (schema/pred utils/valid-x500-name?)
   ca-serial :- (schema/pred number?)
   ca-public-key :- (schema/pred utils/public-key?)]
  (vec
    (cons (utils/netscape-comment
           netscape-comment-value)
          (utils/create-ca-extensions ca-name ca-serial ca-public-key))))

(schema/defn read-infra-nodes
    "Returns a list of infra nodes or infra node serials from the specified file organized as one item per line."
    [infra-file :- schema/Str]
    (line-seq (io/reader infra-file)))

(defn- write-infra-serials-to-writer
  [writer infra-nodes-path infra-node-serials-path signeddir]
  (try
    (let [infra-nodes (read-infra-nodes infra-nodes-path)]
      (doseq [infra-node infra-nodes]
        (try
          (let [infra-serial (-> (path-to-cert signeddir infra-node)
                                 (utils/pem->cert)
                                 (utils/get-serial))]
            (.write writer (str infra-serial))
            (.newLine writer))
          (catch java.io.FileNotFoundException ex
            (log/warn
             (i18n/trs
              (str
               "Failed to find/load certificate for Puppet Infrastructure Node:"
               infra-node)))))))
    (catch java.io.FileNotFoundException ex
      (log/warn (i18n/trs (str infra-nodes-path " does not exist"))))))

(schema/defn generate-infra-serials
  "Given a list of infra nodes it will create a file containing
   serial numbers of their certificates (listed on separate lines).
   It is expected have at least one entry (MoM)"
  [{:keys [infra-nodes-path infra-node-serials-path signeddir]} :- CaSettings]
  (ks-file/atomic-write infra-node-serials-path
                        #(write-infra-serials-to-writer %
                                                        infra-nodes-path
                                                        infra-node-serials-path
                                                        signeddir)
                        public-key-perms))

(schema/defn generate-ssl-files!
  "Given the CA settings, generate and write to disk all of the necessary
  SSL files for the CA. Any existing files will be replaced."
  [ca-settings :- CaSettings]
  (log/debug (str (i18n/trs "Initializing SSL for the CA; settings:")
                  "\n"
                  (ks/pprint-to-string ca-settings)))
  (create-parent-directories! (vals (settings->cadir-paths ca-settings)))
  (-> ca-settings :csrdir fs/file ks/mkdirs!)
  (-> ca-settings :signeddir fs/file ks/mkdirs!)
  (initialize-serial-file! (:serial ca-settings))
  (-> ca-settings :infra-nodes-path fs/file fs/create)
  (generate-infra-serials ca-settings)
  (let [keypair     (utils/generate-key-pair (:keylength ca-settings))
        public-key  (utils/get-public-key keypair)
        private-key (utils/get-private-key keypair)
        x500-name   (utils/cn (:ca-name ca-settings))
        validity    (cert-validity-dates (:ca-ttl ca-settings))
        serial      (next-serial-number! (:serial ca-settings))
        ca-exts     (create-ca-extensions x500-name
                                          serial
                                          public-key)
        cacert      (utils/sign-certificate
                     x500-name
                     private-key
                     serial
                     (:not-before validity)
                     (:not-after validity)
                     x500-name
                     public-key
                     ca-exts)
        cacrl       (utils/generate-crl (.getIssuerX500Principal cacert)
                                        private-key
                                        public-key)
        infra-crl (utils/generate-crl (.getIssuerX500Principal cacert)
                                      private-key
                                      public-key)]
    (write-cert-to-inventory! cacert (:cert-inventory ca-settings))
    (write-public-key public-key (:capub ca-settings))
    (write-private-key private-key (:cakey ca-settings))
    (write-cert cacert (:cacert ca-settings))
    (write-crl cacrl (:cacrl ca-settings))
    (write-crl infra-crl (:infra-crl-path ca-settings))))

(schema/defn split-hostnames :- (schema/maybe [schema/Str])
  "Given a comma-separated list of hostnames, return a list of the
  individual dns alt names with all surrounding whitespace removed. If
  hostnames is empty or nil, then nil is returned."
  [hostnames :- (schema/maybe schema/Str)]
  (let [hostnames (str/trim (or hostnames ""))]
    (when-not (empty? hostnames)
      (map str/trim (str/split hostnames #",")))))

(schema/defn create-subject-alt-names-ext :- Extension
  "Given a hostname and a comma-separated list of DNS (and possibly IP) alt names,
   create a Subject Alternative Names extension. If there are no alt names
   provided then defaults will be used."
  [host-name :- schema/Str
   alt-names :- schema/Str]
  (let [split-alt-names   (split-hostnames alt-names)
        default-alt-names ["puppet"]
        alt-names-list (reduce (fn [acc alt-name]
                                 (if (str/starts-with? alt-name "IP:")
                                   (update acc :ip conj (str/replace alt-name #"^IP:" ""))
                                   (update acc :dns-name conj (str/replace alt-name #"^DNS:" ""))))
                               {:ip [] :dns-name []} split-alt-names)]
    (if (and (empty? (get alt-names-list :dns-name)) (empty? (get alt-names-list :ip)))
      (utils/subject-alt-names {:dns-name (conj default-alt-names host-name)} false)
      (utils/subject-alt-names (update alt-names-list :dns-name conj host-name) false))))

(schema/defn validate-subject!
  "Validate the CSR or certificate's subject name.  The subject name must:
    * match the hostname specified in the HTTP request (the `subject` parameter)
    * not contain any non-printable characters or slashes
    * not contain any capital letters
    * not contain the wildcard character (*)"
  [hostname :- schema/Str
   subject :- schema/Str]
  (when-not (= hostname subject)
    (sling/throw+
      {:kind :hostname-mismatch
       :msg  (i18n/tru "Instance name \"{0}\" does not match requested key \"{1}\"" subject hostname)}))

  (when (contains-uppercase? hostname)
    (sling/throw+
      {:kind :invalid-subject-name
       :msg  (i18n/tru "Certificate names must be lower case.")}))

  (when-not (re-matches #"\A[ -.0-~]+\Z" subject)
    (sling/throw+
      {:kind :invalid-subject-name
       :msg  (i18n/tru "Subject contains unprintable or non-ASCII characters")}))

  (when (.contains subject "*")
    (sling/throw+
      {:kind :invalid-subject-name
       :msg  (i18n/tru "Subject contains a wildcard, which is not allowed: {0}" subject)})))

(schema/defn allowed-extension?
  "A predicate that answers if an extension is allowed or not.
  This logic is copied out of the ruby CA."
  [extension :- Extension]
  (let [oid (:oid extension)]
    (or
      (= subject-alt-names-oid oid)
      (and (utils/subtree-of? ppAuthCertExt oid) (not (= cli-auth-oid oid)))
      (utils/subtree-of? ppRegCertExt oid)
      (utils/subtree-of? ppPrivCertExt oid))))

(schema/defn validate-extensions!
  "Throws an error if the extensions list contains any invalid extensions,
  according to `allowed-extension?`"
  [extensions :- (schema/pred utils/extension-list?)]
  (let [bad-extensions (remove allowed-extension? extensions)]
    (when-not (empty? bad-extensions)
      (let [bad-extension-oids (map :oid bad-extensions)]
        (sling/throw+ {:kind :disallowed-extension
                       :msg (i18n/tru "Found extensions that are not permitted: {0}"
                                 (str/join ", " bad-extension-oids))})))))

(schema/defn validate-subject-alt-names!
  "Validate that the provided Subject Alternative Names extension is valid for
  a cert signed by this CA. This entails:
    * Only DNS and IP alternative names are allowed, no other types
    * Each DNS name does not contain a wildcard character (*)"
  [{value :value} :- Extension]
  (let [name-types (keys value)
        dns-names (:dns-name value)
        ip-names (:ip value)]
    (when-not (every? #{:dns-name :ip} name-types)
      (sling/throw+
        {:kind :invalid-alt-name
         :msg (i18n/tru "Only DNS and IP names are allowed in the Subject Alternative Names extension")}))
    (doseq [dns-name dns-names]
      (when (.contains dns-name "*")
        (sling/throw+
          {:kind :invalid-alt-name
           :msg (i18n/tru "Cert subjectAltName contains a wildcard, which is not allowed: {0}"
                 dns-name)})))))

(schema/defn create-csr-attrs-exts :- (schema/maybe (schema/pred utils/extension-list?))
  "Parse the CSR attributes yaml file at the given path and create a list of
  certificate extensions from the `extensions_requests` section."
  [csr-attributes-file :- schema/Str]
  (if (fs/file? csr-attributes-file)
    (let [csr-attrs (yaml/parse-string (slurp csr-attributes-file))
          ext-req (:extension_requests csr-attrs)]
      (map (fn [[oid value]]
             {:oid (or (get puppet-short-names oid)
                       (name oid))
              :critical false
              :value (str value)})
           ext-req))
    (log/debug (i18n/trs "No CSR Attributes configuration file found at {0}, CSR Attributes will not be loaded"
                csr-attributes-file))))

(schema/defn create-master-extensions :- (schema/pred utils/extension-list?)
  "Create a list of extensions to be added to the master certificate."
  [master-certname :- schema/Str
   master-public-key :- (schema/pred utils/public-key?)
   ca-public-key :- (schema/pred utils/public-key?)
   {:keys [dns-alt-names csr-attributes]} :- MasterSettings]
  (let [alt-names-ext (create-subject-alt-names-ext master-certname dns-alt-names)
        csr-attr-exts (create-csr-attrs-exts csr-attributes)
        base-ext-list [(utils/netscape-comment
                         netscape-comment-value)
                       (utils/authority-key-identifier
                         ca-public-key false)
                       (utils/basic-constraints-for-non-ca true)
                       (utils/ext-key-usages
                         [ssl-server-cert ssl-client-cert] true)
                       (utils/key-usage
                         #{:key-encipherment
                           :digital-signature} true)
                       (utils/subject-key-identifier
                         master-public-key false)
                       {:oid cli-auth-oid
                        :critical false
                        :value "true"}]]
    (validate-subject-alt-names! alt-names-ext)
    (when csr-attr-exts
      (validate-extensions! csr-attr-exts))
    (remove nil? (concat base-ext-list [alt-names-ext] csr-attr-exts))))

(schema/defn generate-master-ssl-keys!* :- (schema/pred utils/public-key?)
  "Generate and store ssl public and private keys for the master to disk.
  Returns the public key."
  [{:keys [hostprivkey hostpubkey keylength]} :- MasterSettings]
  (log/debug (i18n/trs "Generating public and private keys for master cert"))
  (let [keypair (utils/generate-key-pair keylength)
        public-key (utils/get-public-key keypair)
        private-key (utils/get-private-key keypair)]
    (write-public-key public-key hostpubkey)
    (write-private-key private-key hostprivkey)
    public-key))

(schema/defn generate-master-ssl-keys! :- (schema/pred utils/public-key?)
  "Generate and store ssl public and private keys for the master to disk.  If
  the files are both already present, new ones will not be generated to replace
  them.  Returns the public key."
  [{:keys [hostprivkey hostpubkey] :as settings} :- MasterSettings]
  (cond
    (and (fs/exists? hostprivkey) (fs/exists? hostpubkey))
    (do
      (log/debug (i18n/trs "Using keys found on disk to generate master cert"))
      (utils/pem->public-key hostpubkey))

    (and (not (fs/exists? hostprivkey)) (not (fs/exists? hostpubkey)))
    (generate-master-ssl-keys!* settings)

    (fs/exists? hostpubkey)
    (throw
     (IllegalStateException.
      (i18n/trs "Found master public key ''{0}'' but master private key ''{1}'' is missing"
                hostpubkey
                hostprivkey)))

    :else
    (throw
     (IllegalStateException.
      (i18n/trs "Found master private key ''{0}'' but master public key ''{1}'' is missing"
                hostprivkey
                hostpubkey)))))

(schema/defn generate-master-ssl-files!
  "Given master configuration settings, certname, and CA settings,
   generate and write to disk all of the necessary SSL files for
   the master. Any existing files will be replaced."
  [settings :- MasterSettings
   certname :- schema/Str
   ca-settings :- CaSettings]
  (log/debug (format "%s\n%s"
                     (i18n/trs "Initializing SSL for the Master; settings:")
                     (ks/pprint-to-string settings)))
  (create-parent-directories! (vals (settings->ssldir-paths settings)))
  (set-file-perms (:privatekeydir settings) private-key-dir-perms)
  (-> settings :certdir fs/file ks/mkdirs!)
  (-> settings :requestdir fs/file ks/mkdirs!)
  (let [ca-cert        (utils/pem->ca-cert (:cacert ca-settings) (:cakey ca-settings))
        ca-public-key  (.getPublicKey ca-cert)
        ca-private-key (utils/pem->private-key (:cakey ca-settings))
        next-serial    (next-serial-number! (:serial ca-settings))
        public-key     (generate-master-ssl-keys! settings)
        extensions     (create-master-extensions certname
                                                 public-key
                                                 ca-public-key
                                                 settings)
        x500-name      (utils/cn certname)
        validity       (cert-validity-dates (:ca-ttl ca-settings))
        hostcert       (utils/sign-certificate (utils/get-subject-from-x509-certificate
                                                ca-cert)
                                               ca-private-key
                                               next-serial
                                               (:not-before validity)
                                               (:not-after validity)
                                               x500-name
                                               public-key
                                               extensions)]
    (write-cert-to-inventory! hostcert (:cert-inventory ca-settings))
    (write-cert hostcert (:hostcert settings))
    (write-cert hostcert (path-to-cert (:signeddir ca-settings) certname))))

(schema/defn ^:always-validate initialize-master-ssl!
  "Given configuration settings, certname, and CA settings, ensure all
   necessary SSL files exist on disk by regenerating all of them if any
   are found to be missing."
  [{:keys [hostprivkey hostcert] :as settings} :- MasterSettings
   certname :- schema/Str
   ca-settings :- CaSettings]
  (cond
    (and (fs/exists? hostcert) (fs/exists? hostprivkey))
    (log/info (i18n/trs "Master already initialized for SSL"))

    (fs/exists? hostcert)
    (throw
     (IllegalStateException.
      (i18n/trs "Found master cert ''{0}'' but master private key ''{1}'' is missing"
           hostcert
           hostprivkey)))

    :else
    (generate-master-ssl-files! settings certname ca-settings)))

(schema/defn ^:always-validate retrieve-ca-cert!
  "Ensure a local copy of the CA cert is available on disk.  cacert is the base
  CA cert file to copy from and localcacert is where the CA cert file should be
  copied to."
  [cacert :- schema/Str
   localcacert :- schema/Str]
  (if (and (fs/exists? cacert) (not (fs/exists? localcacert)))
    (do
      (ks/mkdirs! (fs/parent localcacert))
      (fs/copy cacert localcacert))
    (if-not (fs/exists? localcacert)
      (throw (IllegalStateException.
               (i18n/trs ":localcacert ({0}) could not be found and no file at :cacert ({1}) to copy it from"
                    localcacert cacert))))))

(schema/defn ^:always-validate retrieve-ca-crl!
  "Ensure a local copy of the CA CRL, if one exists, is available on disk.
  cacrl is the base CRL file to copy from and localcacrl is where the CRL file
  should be copied to."
  [cacrl :- schema/Str
   localcacrl :- schema/Str]
  (when (not= cacrl localcacrl)
    (let [max-attempts 25]
      (when (fs/exists? cacrl)
        (ks/mkdirs! (fs/parent localcacrl))
        ;; Make up to 'max-attempts' tries to copy the cacrl file to the
        ;; localcacrl file. The content of the cacrl file is read into memory
        ;; and parsed for valid CRL pem content during each attempt. The content
        ;; in memory is written to the localcacrl file only if it is valid. This
        ;; validation is done to protect against a partially written (which could
        ;; happen if an asynchronous revocation is in progress) or currupt cacrl
        ;; file being copied.
        (loop [attempts-left max-attempts]
           (let [cacrl-as-string (slurp cacrl)]
             (when-let [write-exception (write-local-cacrl!
                                          localcacrl
                                          cacrl-as-string)]
               (if (zero? attempts-left)
                 (log/error (format "%s\n%s\n%s"
                                    (i18n/trs
                                      "Unable to synchronize crl file {0} to {1}: {2}"
                                      cacrl localcacrl (.getMessage write-exception))
                                    (i18n/trs
                                      "Recent changes to the CRL may not have taken effect.")
                                    (i18n/trs
                                      "To load the updated CRL, reload or restart the Puppet Server service.")))
                 (do
                   (Thread/sleep 100)
                   (recur (dec attempts-left)))))))))))

;;;;;;;;;;;;;;;;;;;;;;;;;;;;;;;;;;;;;;;;;;;;;;;;;;;;;;;;;;;;;;;;;;;;;;;;;;;;;;;;
;;; Autosign

(schema/defn glob-matches? :- schema/Bool
  "Test if a subject matches the domain-name glob from the autosign whitelist.
   The glob is expected to start with a '*' and be in a form like `*.foo.bar`.
   The subject is expected to contain only lowercase characters and be in a
   form like `agent.foo.bar`. Capitalization in the glob will be ignored.
   Examples:
     (glob-matches? *.foo.bar agent.foo.bar) => true
     (glob-matches? *.baz baz) => true
     (glob-matches? *.QUX 0.1.qux) => true"
  [glob :- schema/Str
   subject :- schema/Str]
  (letfn [(munge [name]
            (-> name
                str/lower-case
                (str/split #"\.")
                reverse))
          (seq-starts-with? [a b]
            (= b (take (count b) a)))]
    (seq-starts-with? (munge subject)
                      (butlast (munge glob)))))

(schema/defn line-matches? :- schema/Bool
  "Test if the subject matches the line from the autosign whitelist.
   The line is expected to be an exact certname or a domain-name glob.
   A single line with the character '*' will match all subjects.
   If the line contains invalid characters it will be logged and
   false will be returned."
  [whitelist :- schema/Str
   subject :- schema/Str
   line :- schema/Str]
  (if (or (.contains line "#") (.contains line " "))
    (do (log/error (i18n/trs "Invalid pattern ''{0}'' found in {1}" line whitelist))
        false)
    (if (= line "*")
      true
      (if (.startsWith line "*")
        (glob-matches? line subject)
        (= line subject)))))

(schema/defn whitelist-matches? :- schema/Bool
  "Test if the whitelist file contains an entry that matches the subject.
   Each line of the file is expected to contain a single entry, either as
   an exact certname or a domain-name glob, and will be evaluated verbatim.
   All blank lines and comment lines (starting with '#') will be ignored.
   If an invalid pattern is encountered, it will be logged and ignored."
  [whitelist :- schema/Str
   subject :- schema/Str]
  (with-open [r (io/reader whitelist)]
    (not (nil? (some (partial line-matches? whitelist subject)
                     (remove #(or (.startsWith % "#")
                                  (str/blank? %))
                             (line-seq r)))))))

(schema/defn execute-autosign-command!
  :- shell-utils/ExecutionResult
  "Execute the autosign script and return a map containing the standard-out,
   standard-err, and exit code. The subject will be passed in as input, and
   the CSR stream will be provided on standard-in. The ruby-load-path will be
   prepended to the RUBYLIB found in the environment, and is intended to make
   the Puppet and Facter Ruby libraries available to the autosign script.
   All output (stdout & stderr) will be logged at the debug level. Warnings are
   issued for nonzero exit code or if stderr is generated by the autosign
   script."
  [executable :- schema/Str
   subject :- schema/Str
   csr-stream :- InputStream
   ruby-load-path :- [schema/Str]
   gem-path :- schema/Str]
  (log/debug (i18n/trs "Executing ''{0} {1}''" executable subject))
  (let [env     (into {} (System/getenv))
        rubylib (->> (if-let [lib (get env "RUBYLIB")]
                       (cons lib ruby-load-path)
                       ruby-load-path)
                     (map ks/absolute-path)
                     (str/join (System/getProperty "path.separator")))
        gempath (->> (if-let [gems (get env "GEM_PATH")]
                       (str gems (System/getProperty "path.separator") gem-path)
                       gem-path))
        results (shell-utils/execute-command
                 executable
                 {:args [subject]
                  :in csr-stream
                  :env (merge env {"RUBYLIB" rubylib "GEM_PATH" gempath})})]
    (log/debug (i18n/trs "Autosign command ''{0} {1}'' exit status: {2}"
                executable subject (:exit-code results)))
    (log/debug (i18n/trs "Autosign command ''{0} {1}'' output on stdout: {2}"
                executable subject (:stdout results)))
    (when-not (empty? (:stderr results))
      (log/warn (i18n/trs "Autosign command ''{0} {1}'' generated output to stderr: {2}"
                 executable subject (:stderr results))))
    (when-not (zero? (:exit-code results))
      (log/warn (i18n/trs "Autosign command ''{0}'' rejected certificate ''{1}'' because the exit code was {2}, not zero"
                 executable subject (:exit-code results))))
    results))

;;;;;;;;;;;;;;;;;;;;;;;;;;;;;;;;;;;;;;;;;;;;;;;;;;;;;;;;;;;;;;;;;;;;;;;;;;;;;;;;
;;; Public

(schema/defn ^:always-validate
  config->ca-settings :- CaSettings
  "Given the configuration map from the Puppet Server config
   service return a map with of all the CA settings."
  [{:keys [puppetserver jruby-puppet certificate-authority]}]
  (-> (select-keys puppetserver (keys CaSettings))
      (merge (select-keys certificate-authority (keys CaSettings)))
      (initialize-ca-config)
      (assoc :ruby-load-path (:ruby-load-path jruby-puppet))
      (assoc :gem-path (str/join (System/getProperty "path.separator")
                                 (:gem-path jruby-puppet)))
      (assoc :access-control (select-keys certificate-authority
                                          [:certificate-status]))))

(schema/defn ^:always-validate
  config->master-settings :- MasterSettings
  "Given the configuration map from the Puppet Server config
  service return a map with of all the master settings."
  [{:keys [puppetserver]}]
  (select-keys puppetserver (keys MasterSettings)))

(schema/defn ^:always-validate
  get-certificate :- (schema/maybe schema/Str)
  "Given a subject name and paths to the certificate directory and the CA
  certificate, return the subject's certificate as a string, or nil if not found.
  If the subject is 'ca', then use the `cacert` path instead."
  [subject :- schema/Str
   cacert :- schema/Str
   signeddir :- schema/Str]
  (let [cert-path (if (= "ca" subject)
                    cacert
                    (path-to-cert signeddir subject))]
    (if (fs/exists? cert-path)
      (slurp cert-path))))

(schema/defn ^:always-validate
  get-certificate-request :- (schema/maybe schema/Str)
  "Given a subject name, return their certificate request as a string, or nil if
  not found.  Looks for certificate requests in `csrdir`."
  [subject :- schema/Str
   csrdir :- schema/Str]
  (let [cert-request-path (path-to-cert-request csrdir subject)]
    (if (fs/exists? cert-request-path)
      (slurp cert-request-path))))

(schema/defn ^:always-validate
  autosign-csr? :- schema/Bool
  "Return true if the CSR should be automatically signed given
  Puppet's autosign setting, and false otherwise."
  ([autosign :- (schema/either schema/Str schema/Bool)
    subject :- schema/Str
    csr-stream :- InputStream]
   (autosign-csr? autosign subject csr-stream [] ""))
  ([autosign :- (schema/either schema/Str schema/Bool)
    subject :- schema/Str
    csr-stream :- InputStream
    ruby-load-path :- [schema/Str]
    gem-path :- schema/Str]
   (if (ks/boolean? autosign)
     autosign
     (if (fs/exists? autosign)
       (if (fs/executable? autosign)
         (let [command-result (execute-autosign-command! autosign subject csr-stream ruby-load-path gem-path)]
           (-> command-result
               :exit-code
               zero?))
         (whitelist-matches? autosign subject))
       false))))

(schema/defn create-agent-extensions :- (schema/pred utils/extension-list?)
  "Given a certificate signing request, generate a list of extensions that
  should be signed onto the certificate. This includes a base set of standard
  extensions in addition to any valid extensions found on the signing request."
  [csr :- CertificateRequest
   capub :- (schema/pred utils/public-key?)]
  (let [subj-pub-key (utils/get-public-key csr)
        csr-ext-list (utils/get-extensions csr)
        base-ext-list [(utils/netscape-comment
                         netscape-comment-value)
                       (utils/authority-key-identifier
                         capub false)
                       (utils/basic-constraints-for-non-ca true)
                       (utils/ext-key-usages
                         [ssl-server-cert ssl-client-cert] true)
                       (utils/key-usage
                         #{:key-encipherment
                           :digital-signature} true)
                       (utils/subject-key-identifier
                         subj-pub-key false)]]
    (concat base-ext-list csr-ext-list)))

(schema/defn ^:always-validate
  autosign-certificate-request!
  "Given a subject name, their certificate request, and the CA settings
  from Puppet, auto-sign the request and write the certificate to disk."
  [subject :- schema/Str
   csr :- CertificateRequest
   {:keys [cacert cakey signeddir ca-ttl serial cert-inventory]} :- CaSettings]
  (let [validity    (cert-validity-dates ca-ttl)
        ;; if part of a CA bundle, the intermediate CA will be first in the chain
        cacert      (utils/pem->ca-cert cacert cakey)
        signed-cert (utils/sign-certificate (utils/get-subject-from-x509-certificate
                                             cacert)
                                            (utils/pem->private-key cakey)
                                            (next-serial-number! serial)
                                            (:not-before validity)
                                            (:not-after validity)
                                            (utils/cn subject)
                                            (utils/get-public-key csr)
                                            (create-agent-extensions
                                             csr
                                             (.getPublicKey cacert)))]
    (log/info (i18n/trs "Signed certificate request for {0}" subject))
    (write-cert-to-inventory! signed-cert cert-inventory)
    (write-cert signed-cert (path-to-cert signeddir subject))))

(schema/defn ^:always-validate
  save-certificate-request!
  "Write the subject's certificate request to disk under the CSR directory."
  [subject :- schema/Str
   csr :- CertificateRequest
   csrdir :- schema/Str]
  (let [csr-path (path-to-cert-request csrdir subject)]
    (log/debug (i18n/trs "Saving CSR to ''{0}''" csr-path))
    (write-csr csr csr-path)))

(schema/defn validate-duplicate-cert-policy!
  "Throw a slingshot exception if allow-duplicate-certs is false
   and we already have a certificate or CSR for the subject.
   The exception map will look like:
   {:kind :duplicate-cert
    :msg  <specific error message>}"
  [csr :- CertificateRequest
   {:keys [allow-duplicate-certs cacert cacrl cakey csrdir signeddir]} :- CaSettings]
  (let [subject (get-csr-subject csr)
        cert (path-to-cert signeddir subject)
        existing-cert? (fs/exists? cert)
        existing-csr? (fs/exists? (path-to-cert-request csrdir subject))]
    (when (or existing-cert? existing-csr?)
      (let [status (if existing-cert?
                     (if (utils/revoked?
                          (utils/pem->ca-crl cacrl (utils/pem->ca-cert cacert cakey))
                          (utils/pem->cert cert))
                       "revoked"
                       "signed")
                     "requested")]
        (if allow-duplicate-certs
          (log/info (i18n/trs "{0} already has a {1} certificate; new certificate will overwrite it" subject status))
          (sling/throw+
            {:kind :duplicate-cert
             :msg (i18n/tru "{0} already has a {1} certificate; ignoring certificate request" subject status)}))))))

(schema/defn validate-csr-signature!
  "Throws an exception when the CSR's signature is invalid.
  See `signature-valid?` for more detail."
  [certificate-request :- CertificateRequest]
  (when-not (utils/signature-valid? certificate-request)
    (sling/throw+
      {:kind :invalid-signature
       :msg (i18n/tru "CSR contains a public key that does not correspond to the signing key")})))

(schema/defn ensure-no-authorization-extensions!
  "Throws an exception if the CSR contains authorization exceptions AND the user
   has chosen to disallow authorization-extensions.  This ensures that
   certificates with authentication extensions can only be signed intentionally."
  [csr :- CertificateRequest
   allow-authorization-extensions :- schema/Bool]
  (let [extensions (utils/get-extensions csr)]
    (doseq [extension extensions]
      (when (utils/subtree-of? ppAuthCertExt (:oid extension))
        (if (false? allow-authorization-extensions)
          (sling/throw+
            {:kind :disallowed-extension
             :msg (format "%s %s %s"
                          (i18n/trs "CSR ''{0}'' contains an authorization extension, which is disallowed." (get-csr-subject csr))
                          (i18n/trs "To allow authorization extensions, set allow-authorization-extensions to true in your puppetserver.conf file.")
                          (i18n/trs "Then restart the puppetserver and try signing this certificate again."))}))))))

(schema/defn ensure-subject-alt-names-allowed!
  "Throws an exception if the CSR contains subject-alt-names AND the user has
   chosen to disallow subject-alt-names. Subject alt names can be allowed by
   setting allow-subject-alt-names to true in the puppetserver.conf file."
  [csr :- CertificateRequest
   allow-subject-alt-names :- schema/Bool]
  (when-let [subject-alt-names (not-empty (subject-alt-names csr))]
    (if (false? allow-subject-alt-names)
      (let [subject (get-csr-subject csr)]
        (sling/throw+
          {:kind :disallowed-extension
           :msg (format "%s %s %s"
                        (i18n/tru "CSR ''{0}'' contains subject alternative names ({1}), which are disallowed." subject (str/join ", " subject-alt-names))
                        (i18n/tru "To allow subject alternative names, set allow-subject-alt-names to true in your puppetserver.conf file.")
                        (i18n/tru "Then restart the puppetserver and try signing this certificate again."))})))))

(schema/defn ^:always-validate process-csr-submission!
  "Given a CSR for a subject (typically from the HTTP endpoint),
   perform policy checks and sign or save the CSR (based on autosign).
   Throws a slingshot exception if the CSR is invalid."
  [subject :- schema/Str
   certificate-request :- InputStream
   {:keys [autosign csrdir ruby-load-path gem-path allow-subject-alt-names allow-authorization-extensions] :as settings} :- CaSettings]
  (with-open [byte-stream (-> certificate-request
                              input-stream->byte-array
                              ByteArrayInputStream.)]
    (let [csr (utils/pem->csr byte-stream)
          csr-stream (doto byte-stream .reset)]
      (validate-duplicate-cert-policy! csr settings)
      (validate-subject! subject (get-csr-subject csr))
      (save-certificate-request! subject csr csrdir)
      (when (autosign-csr? autosign subject csr-stream ruby-load-path gem-path)
        (ensure-subject-alt-names-allowed! csr allow-subject-alt-names)
        (ensure-no-authorization-extensions! csr allow-authorization-extensions)
        (validate-extensions! (utils/get-extensions csr))
        (validate-csr-signature! csr)
        (autosign-certificate-request! subject csr settings)
        (fs/delete (path-to-cert-request csrdir subject))))))

(schema/defn ^:always-validate delete-certificate-request! :- OutcomeInfo
  "Delete pending certificate requests for subject"
  [{:keys [csrdir]} :- CaSettings
   subject :- schema/Str]
  (let [csr-path (path-to-cert-request csrdir subject)]
    (if (fs/exists? csr-path)
      (if (fs/delete csr-path)
        (let [msg (i18n/trs "Deleted certificate request for {0}" subject)]
          (log/debug msg)
          {:outcome :success
           :message msg})
        (let [msg (i18n/trs "Path {0} exists but could not be deleted" csr-path)]
          (log/error msg)
          {:outcome :error
           :message msg}))
      (let [msg (i18n/trs "No certificate request for {0} at expected path {1}"
                  subject csr-path)]
        (log/warn msg)
        {:outcome :not-found
         :message msg}))))

(schema/defn ^:always-validate
  get-certificate-revocation-list :- schema/Str
  "Given the value of the 'cacrl' setting from Puppet,
  return the CRL from the .pem file on disk."
  [cacrl :- schema/Str]
  (slurp cacrl))

(schema/defn ^:always-validate
  get-crl-last-modified :- DateTime
  "Given the value of the 'cacrl' setting from Puppet, return
  a Joda DateTime instance of when the CRL file was last modified."
  [cacrl :- schema/Str]
  (let [last-modified-milliseconds (.lastModified (io/file cacrl))]
       (time-coerce/from-long last-modified-milliseconds)))

(schema/defn ensure-directories-exist!
  "Create any directories used by the CA if they don't already exist."
  [settings :- CaSettings]
  (doseq [dir [:csrdir :signeddir]]
    (let [path (get settings dir)]
      (when-not (fs/exists? path)
        (ks/mkdirs! path)))))

(schema/defn ensure-ca-file-perms!
  "Ensure that the CA's private key file has the correct permissions set. If it
  does not, then correct them."
  [settings :- CaSettings]
  (let [ca-p-key (:cakey settings)
        cur-perms (get-file-perms ca-p-key)]
    (when-not (= private-key-perms cur-perms)
      (set-file-perms ca-p-key private-key-perms)
      (log/warn (format "%s %s"
                        (i18n/trs "The private CA key at ''{0}'' was found to have the wrong permissions set as ''{1}''."
                             ca-p-key cur-perms)
                        (i18n/trs "This has been corrected to ''{0}''."
                             private-key-perms))))))

(schema/defn ^:always-validate
  initialize!
  "Given the CA configuration settings, ensure that all
   required SSL files exist. If all files exist,
   new ones will not be generated. If only some are found
   (but others are missing), an exception is thrown."
  [settings :- CaSettings]
  (ensure-directories-exist! settings)
  (let [required-files (-> (settings->cadir-paths settings)
<<<<<<< HEAD
                          (select-keys (required-ca-files (:enable-infra-crl settings)))
                          (vals))]
   (if (every? fs/exists? required-files)
     (do
       (log/info (i18n/trs "CA already initialized for SSL"))
       (when (:enable-infra-crl settings)
         (generate-infra-serials settings))
       (when (:manage-internal-file-permissions settings)
         (ensure-ca-file-perms! settings)))
     (let [{found   true
            missing false} (group-by fs/exists? required-files)]
       (if (= required-files missing)
         (generate-ssl-files! settings)
         (throw (partial-state-error "CA" found missing)))))))
=======
                           (select-keys required-ca-files)
                           (vals))]
    (if (every? fs/exists? required-files)
      (do
        (log/info (i18n/trs "CA already initialized for SSL"))
        (when (:manage-internal-file-permissions settings)
          (ensure-ca-file-perms! settings)))
      (let [{found   true
             missing false} (group-by fs/exists? required-files)]
        (if (= required-files missing)
          (generate-ssl-files! settings)
          (throw (partial-state-error "CA" found missing)))))))
>>>>>>> f4d630d1

;;;;;;;;;;;;;;;;;;;;;;;;;;;;;;;;;;;;;;;;;;;;;;;;;;;;;;;;;;;;;;;;;;;;;;;;;;;;;;;;
;;; certificate_status endpoint

(schema/defn certificate-state :- CertificateState
  "Determine the state a certificate is in."
  [cert-or-csr :- (schema/either Certificate CertificateRequest)
   crl :- CertificateRevocationList]
  (if (utils/certificate-request? cert-or-csr)
    "requested"
    (if (utils/revoked? crl cert-or-csr)
      "revoked"
      "signed")))

(schema/defn fingerprint :- schema/Str
  "Calculate the hash of the certificate or CSR using the given
   algorithm, which must be one of SHA-1, SHA-256, or SHA-512."
  [cert-or-csr :- (schema/either Certificate CertificateRequest)
   algorithm :- schema/Str]
  (->> (utils/fingerprint cert-or-csr algorithm)
       (partition 2)
       (map (partial apply str))
       (str/join ":")
       (str/upper-case)))

(schema/defn get-certificate-details :- CertificateDetails
  "Return details from a X509 certificate."
  [cert]
  {:not_after     (-> cert
                    (.getNotAfter)
                    (format-date-time))
   :not_before    (-> cert
                    (.getNotBefore)
                    (format-date-time))
   :serial_number (-> cert
                    (.getSerialNumber))})

(schema/defn get-certificate-status*
  [signeddir :- schema/Str
   csrdir :- schema/Str
   crl :- CertificateRevocationList
   subject :- schema/Str]
  (let [is-cert?            (fs/exists? (path-to-cert signeddir subject))
        cert-or-csr         (if is-cert?
                              (utils/pem->cert (path-to-cert signeddir subject))
                              (utils/pem->csr (path-to-cert-request csrdir subject)))
        default-fingerprint (fingerprint cert-or-csr "SHA-256")]
    (merge
      {:name              subject
       :state             (certificate-state cert-or-csr crl)
       :dns_alt_names     (dns-alt-names cert-or-csr)
       :subject_alt_names (subject-alt-names cert-or-csr)
       :authorization_extensions (authorization-extensions cert-or-csr)
       :fingerprint       default-fingerprint
       :fingerprints      {:SHA1    (fingerprint cert-or-csr "SHA-1")
                           :SHA256  default-fingerprint
                           :SHA512  (fingerprint cert-or-csr "SHA-512")
                           :default default-fingerprint}}
      ;; Only certificates have expiry dates
      (if is-cert?
        (get-certificate-details cert-or-csr)))))

(schema/defn ^:always-validate get-certificate-status :- CertificateStatusResult
  "Get the status of the subject's certificate or certificate request.
   The status includes the state of the certificate (signed, revoked, requested),
   DNS alt names, and several different fingerprint hashes of the certificate."
  [{:keys [csrdir signeddir cacert cacrl cakey]} :- CaSettings
   subject :- schema/Str]
  (let [crl (utils/pem->ca-crl cacrl (utils/pem->ca-cert cacert cakey))]
    (get-certificate-status* signeddir csrdir crl subject)))

(schema/defn ^:always-validate get-certificate-statuses :- [CertificateStatusResult]
  "Get the status of all certificates and certificate requests."
  [{:keys [csrdir signeddir cacert cacrl cakey]} :- CaSettings]
  (let [crl           (utils/pem->ca-crl cacrl (utils/pem->ca-cert cacert cakey))
        pem-pattern   #"^.+\.pem$"
        all-subjects  (map #(fs/base-name % ".pem")
                           (concat (fs/find-files csrdir pem-pattern)
                                   (fs/find-files signeddir pem-pattern)))]
    (map (partial get-certificate-status* signeddir csrdir crl) all-subjects)))

(schema/defn ^:always-validate filter-by-certificate-state :- [CertificateStatusResult]
  "Get the status of all certificates in the given state."
  [settings :- CaSettings
   state :- schema/Str]
  (->> settings
       (get-certificate-statuses)
       (filter (fn [cert-status] (= state (:state cert-status))))))

(schema/defn sign-existing-csr!
  "Sign the subject's certificate request."
  [{:keys [csrdir] :as settings} :- CaSettings
   subject :- schema/Str]
  (let [csr-path (path-to-cert-request csrdir subject)]
    (autosign-certificate-request! subject (utils/pem->csr csr-path) settings)
    (fs/delete csr-path)
    (log/debug (i18n/trs "Removed certificate request for {0} at ''{1}''" subject csr-path))))

<<<<<<< HEAD
(schema/defn revoke-existing-cert!
  "Revoke the subject's certificate. Note this does not destroy the certificate.
   The certificate will remain in the signed directory despite being revoked."
  [{:keys [signeddir cacert cacrl cakey infra-crl-path
           infra-node-serials-path enable-infra-crl]} :- CaSettings
   subject :- schema/Str]
  (let [serial  (-> (path-to-cert signeddir subject)
                    (utils/pem->cert)
                    (utils/get-serial))
        [our-full-crl & rest-of-full-chain] (utils/pem->crls cacrl)
        new-full-crl (utils/revoke our-full-crl
                                   (utils/pem->private-key cakey)
                                   (.getPublicKey (utils/pem->ca-cert cacert cakey))
                                   serial)
        new-full-chain (cons new-full-crl (vec rest-of-full-chain))]
    (write-crls new-full-chain cacrl)
    (log/debug (i18n/trs "Revoked {0} certificate with serial {1}" subject serial))

    ;; Publish infra-crl if an infra node is getting revoked.
    (when (and enable-infra-crl
               (fs/exists? infra-node-serials-path)
               (seq-contains? (read-infra-nodes infra-node-serials-path) (str serial)))
      (let [[our-infra-crl & rest-of-infra-chain] (utils/pem->crls infra-crl-path)
            new-infra-crl (utils/revoke our-infra-crl
                                        (utils/pem->private-key cakey)
                                        (.getPublicKey (utils/pem->ca-cert cacert cakey))
                                        serial)
            full-infra-chain (cons new-infra-crl (vec rest-of-infra-chain))]
        (write-crls full-infra-chain infra-crl-path)
        (log/info (i18n/trs "Infra node certificate being revoked; publishing updated infra CRL"))))))
=======
(schema/defn revoke-existing-certs!
  "Revoke the subjects' certificates. Note this does not destroy the certificates.
   The certificates will remain in the signed directory despite being revoked."
  [{:keys [signeddir cacert cacrl cakey]} :- CaSettings
   subjects :- [schema/Str]]
  (let [original-crl (utils/pem->crl cacrl)
        ca-private-key (utils/pem->private-key cakey)
        ca-public-key (.getPublicKey (utils/pem->ca-cert cacert cakey))
        serials (map #(-> (path-to-cert signeddir %)
                          (utils/pem->cert)
                          (utils/get-serial))
                     subjects)
        new-crl (utils/revoke-multiple original-crl ca-private-key
                                       ca-public-key serials)]
    (utils/crl->pem! new-crl cacrl)))
>>>>>>> f4d630d1

(schema/defn ^:always-validate set-certificate-status!
  "Sign or revoke the certificate for the given subject."
  [settings :- CaSettings
   subject :- schema/Str
   desired-state :- DesiredCertificateState]
  (if (= :signed desired-state)
    (sign-existing-csr! settings subject)
    (revoke-existing-certs! settings [subject])))

(schema/defn ^:always-validate certificate-exists? :- schema/Bool
  "Do we have a certificate for the given subject?"
  [{:keys [signeddir]} :- CaSettings
   subject :- schema/Str]
  (fs/exists? (path-to-cert signeddir subject)))

(schema/defn ^:always-validate csr-exists? :- schema/Bool
  "Do we have a CSR for the given subject?"
  [{:keys [csrdir]} :- CaSettings
   subject :- schema/Str]
  (fs/exists? (path-to-cert-request csrdir subject)))

(defn csr-validation-failure?
  "Does the given object represent a CSR validation failure?
  (thrown from one of the CSR validate-* function, using slingshot)"
  [x]
  (when (map? x)
    (let [kind (:kind x)
          expected-types #{:disallowed-extension
                           :duplicate-cert
                           :hostname-mismatch
                           :invalid-signature
                           :invalid-subject-name}]
      (contains? expected-types kind))))

(schema/defn validate-csr
  "Validates the CSR (on disk) for the specified subject.
   Assumes existence of the CSR on disk; duplicate CSR or
   certificate policy will not be checked.
   If the CSR is invalid, returns a user-facing message.
   Otherwise, returns nil."
  [{:keys [csrdir allow-subject-alt-names allow-authorization-extensions] :as settings} :- CaSettings
   subject :- schema/Str]
  (let [csr         (utils/pem->csr (path-to-cert-request csrdir subject))
        csr-subject (get-csr-subject csr)
        extensions  (utils/get-extensions csr)]
    (sling/try+
      ;; Matching the order of validations here with
      ;; 'process-csr-submission!' when autosigning
      (validate-subject! subject csr-subject)
      (ensure-subject-alt-names-allowed! csr allow-subject-alt-names)
      (ensure-no-authorization-extensions! csr allow-authorization-extensions)
      (validate-extensions! extensions)
      (validate-csr-signature! csr)

      (catch csr-validation-failure? {:keys [msg]}
        msg))))

(schema/defn ^:always-validate delete-certificate!
  "Delete the certificate for the given subject.
   Note this does not revoke the certificate."
  [{signeddir :signeddir} :- CaSettings
   subject :- schema/Str]
  (let [cert (path-to-cert signeddir subject)]
    (when (fs/exists? cert)
      (fs/delete cert)
      (log/debug (i18n/trs "Deleted certificate for {0}" subject)))))

(schema/defn ^:always-validate delete-certificates!
  "Delete each of the given certificates.
  Note that this does not revoke the certs."
  [ca-settings :- CaSettings
   subjects :- [schema/Str]]
  (doseq [subj subjects]
    (delete-certificate! ca-settings subj)))

(schema/defn ^:always-validate get-custom-oid-mappings :- (schema/maybe OIDMappings)
  "Given a path to a custom OID mappings file, return a map of all oids to
  shortnames"
  [custom-oid-mapping-file :- schema/Str]
  (if (fs/file? custom-oid-mapping-file)
    (let [oid-mappings (:oid_mapping (yaml/parse-string (slurp custom-oid-mapping-file)))]
      (into {} (for [[oid names] oid-mappings] [(name oid) (keyword (:shortname names))])))
    (log/debug (i18n/trs "No custom OID mapping configuration file found at {0}, custom OID mappings will not be loaded"
                custom-oid-mapping-file))))

(schema/defn ^:always-validate get-oid-mappings :- OIDMappings
  [custom-oid-mapping-file :- (schema/maybe schema/Str)]
  (merge (get-custom-oid-mappings custom-oid-mapping-file)
         (clojure.set/map-invert puppet-short-names)))

;;;;;;;;;;;;;;;;;;;;;;;;;;;;;;;;;;;;;;;;;;;;;;;;;;;;;;;;;;;;;;;;;;;;;;;;;;;;;;;;
;;; CA status info

(schema/defn ca-expiration-dates
  "Returns of a map of subject names of certs in the CA bundle
  to their expiration dates."
  [ca-cert-file :- schema/Str]
  (let [ca-cert-bundle (utils/pem->certs ca-cert-file)]
    (reduce (fn [cert-expirations cert]
              (assoc cert-expirations
                (-> cert
                    (.getSubjectDN)
                    (.getName)
                    (utils/x500-name->CN))
                (-> cert
                    (.getNotAfter)
                    (format-date-time))))
            {}
            ca-cert-bundle)))

(schema/defn crl-expiration-dates
  [crl-chain-file :- schema/Str]
  (let [crl-chain (utils/pem->crls crl-chain-file)]
    (reduce (fn [crl-expirations crl]
              (assoc crl-expirations
                (-> crl
                    (.getIssuerDN)
                    (.getName)
                    (utils/x500-name->CN))
                (-> crl
                    (.getNextUpdate)
                    (format-date-time))))
            {}
            crl-chain)))<|MERGE_RESOLUTION|>--- conflicted
+++ resolved
@@ -601,21 +601,16 @@
                                                   [:access-control
                                                    :certificate-status])
         certificate-status-whitelist (:client-whitelist
-                                       certificate-status-access-control)]
+                                      certificate-status-access-control)]
     (when (> ca-ttl max-ca-ttl)
       (throw (IllegalStateException.
-               (i18n/trs "Config setting ca_ttl must have a value below {0}" max-ca-ttl))))
+              (i18n/trs "Config setting ca_ttl must have a value below {0}" max-ca-ttl))))
     (cond
       (or (false? (:authorization-required certificate-status-access-control))
           (not-empty certificate-status-whitelist))
       (log/warn (format "%s %s"
-<<<<<<< HEAD
-                  (i18n/trs "The ''client-whitelist'' and ''authorization-required'' settings in the ''certificate-authority.certificate-status'' section are deprecated and will be removed in a future release.")
-                  (i18n/trs "Remove these settings and create an appropriate authorization rule in the /etc/puppetlabs/puppetserver/conf.d/auth.conf file.")))
-=======
                         (i18n/trs "The ''client-whitelist'' and ''authorization-required'' settings in the ''certificate-authority.certificate-status'' section are deprecated and will be removed in a future release.")
                         (i18n/trs "Remove these settings and create an appropriate authorization rule in the /etc/puppetlabs/puppetserver/conf.d/auth.conf file.")))
->>>>>>> f4d630d1
       (not (nil? certificate-status-whitelist))
       (log/warn (format "%s %s %s"
                         (i18n/trs "The ''client-whitelist'' and ''authorization-required'' settings in the ''certificate-authority.certificate-status'' section are deprecated and will be removed in a future release.")
@@ -1387,35 +1382,20 @@
   [settings :- CaSettings]
   (ensure-directories-exist! settings)
   (let [required-files (-> (settings->cadir-paths settings)
-<<<<<<< HEAD
-                          (select-keys (required-ca-files (:enable-infra-crl settings)))
-                          (vals))]
-   (if (every? fs/exists? required-files)
-     (do
-       (log/info (i18n/trs "CA already initialized for SSL"))
-       (when (:enable-infra-crl settings)
-         (generate-infra-serials settings))
-       (when (:manage-internal-file-permissions settings)
-         (ensure-ca-file-perms! settings)))
-     (let [{found   true
-            missing false} (group-by fs/exists? required-files)]
-       (if (= required-files missing)
-         (generate-ssl-files! settings)
-         (throw (partial-state-error "CA" found missing)))))))
-=======
-                           (select-keys required-ca-files)
+                           (select-keys (required-ca-files (:enable-infra-crl settings)))
                            (vals))]
     (if (every? fs/exists? required-files)
       (do
         (log/info (i18n/trs "CA already initialized for SSL"))
+        (when (:enable-infra-crl settings)
+          (generate-infra-serials settings))
         (when (:manage-internal-file-permissions settings)
           (ensure-ca-file-perms! settings)))
-      (let [{found   true
+      (let [{found true
              missing false} (group-by fs/exists? required-files)]
         (if (= required-files missing)
           (generate-ssl-files! settings)
           (throw (partial-state-error "CA" found missing)))))))
->>>>>>> f4d630d1
 
 ;;;;;;;;;;;;;;;;;;;;;;;;;;;;;;;;;;;;;;;;;;;;;;;;;;;;;;;;;;;;;;;;;;;;;;;;;;;;;;;;
 ;;; certificate_status endpoint
@@ -1514,54 +1494,39 @@
     (fs/delete csr-path)
     (log/debug (i18n/trs "Removed certificate request for {0} at ''{1}''" subject csr-path))))
 
-<<<<<<< HEAD
-(schema/defn revoke-existing-cert!
-  "Revoke the subject's certificate. Note this does not destroy the certificate.
-   The certificate will remain in the signed directory despite being revoked."
-  [{:keys [signeddir cacert cacrl cakey infra-crl-path
-           infra-node-serials-path enable-infra-crl]} :- CaSettings
-   subject :- schema/Str]
-  (let [serial  (-> (path-to-cert signeddir subject)
-                    (utils/pem->cert)
-                    (utils/get-serial))
-        [our-full-crl & rest-of-full-chain] (utils/pem->crls cacrl)
-        new-full-crl (utils/revoke our-full-crl
-                                   (utils/pem->private-key cakey)
-                                   (.getPublicKey (utils/pem->ca-cert cacert cakey))
-                                   serial)
-        new-full-chain (cons new-full-crl (vec rest-of-full-chain))]
-    (write-crls new-full-chain cacrl)
-    (log/debug (i18n/trs "Revoked {0} certificate with serial {1}" subject serial))
-
-    ;; Publish infra-crl if an infra node is getting revoked.
-    (when (and enable-infra-crl
-               (fs/exists? infra-node-serials-path)
-               (seq-contains? (read-infra-nodes infra-node-serials-path) (str serial)))
-      (let [[our-infra-crl & rest-of-infra-chain] (utils/pem->crls infra-crl-path)
-            new-infra-crl (utils/revoke our-infra-crl
-                                        (utils/pem->private-key cakey)
-                                        (.getPublicKey (utils/pem->ca-cert cacert cakey))
-                                        serial)
-            full-infra-chain (cons new-infra-crl (vec rest-of-infra-chain))]
-        (write-crls full-infra-chain infra-crl-path)
-        (log/info (i18n/trs "Infra node certificate being revoked; publishing updated infra CRL"))))))
-=======
 (schema/defn revoke-existing-certs!
   "Revoke the subjects' certificates. Note this does not destroy the certificates.
    The certificates will remain in the signed directory despite being revoked."
-  [{:keys [signeddir cacert cacrl cakey]} :- CaSettings
+  [{:keys [signeddir cacert cacrl cakey infra-crl-path
+           infra-node-serials-path enable-infra-crl]} :- CaSettings
    subjects :- [schema/Str]]
-  (let [original-crl (utils/pem->crl cacrl)
-        ca-private-key (utils/pem->private-key cakey)
-        ca-public-key (.getPublicKey (utils/pem->ca-cert cacert cakey))
-        serials (map #(-> (path-to-cert signeddir %)
-                          (utils/pem->cert)
-                          (utils/get-serial))
-                     subjects)
-        new-crl (utils/revoke-multiple original-crl ca-private-key
-                                       ca-public-key serials)]
-    (utils/crl->pem! new-crl cacrl)))
->>>>>>> f4d630d1
+  (let [serials (map #(-> (path-to-cert signeddir %)
+                       (utils/pem->cert)
+                       (utils/get-serial))
+                  subjects)
+        [our-full-crl & rest-of-full-chain] (utils/pem->crls cacrl)
+        new-full-crl (utils/revoke-multiple our-full-crl
+                                   (utils/pem->private-key cakey)
+                                   (.getPublicKey (utils/pem->ca-cert cacert cakey))
+                                   serials)
+        new-full-chain (cons new-full-crl (vec rest-of-full-chain))]
+    (write-crls new-full-chain cacrl)
+
+    ;; Publish infra-crl if an infra node is getting revoked.
+    (when (and enable-infra-crl
+               (fs/exists? infra-node-serials-path))
+      (let [infra-revocations (filter #(seq-contains?
+                                        (read-infra-nodes infra-node-serials-path)
+                                        (str %))
+                                      serials)
+            [our-infra-crl & rest-of-infra-chain] (utils/pem->crls infra-crl-path)
+            new-infra-crl (utils/revoke-multiple our-infra-crl
+                                        (utils/pem->private-key cakey)
+                                        (.getPublicKey (utils/pem->ca-cert cacert cakey))
+                                        infra-revocations)
+              full-infra-chain (cons new-infra-crl (vec rest-of-infra-chain))]
+          (write-crls full-infra-chain infra-crl-path)
+          (log/info (i18n/trs "Infra node certificate being revoked; publishing updated infra CRL"))))))
 
 (schema/defn ^:always-validate set-certificate-status!
   "Sign or revoke the certificate for the given subject."
