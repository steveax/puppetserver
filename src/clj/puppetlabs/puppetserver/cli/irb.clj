(ns puppetlabs.puppetserver.cli.irb
  (:import (org.jruby Main RubyInstanceConfig CompatVersion)
           (java.util HashMap))
  (:require [puppetlabs.puppetserver.cli.subcommand :as cli]
            [puppetlabs.services.jruby.jruby-puppet-internal :as jruby-internal]))

(defn new-jruby-main
  [config]
  (let [jruby-config (RubyInstanceConfig.)
        gem-home     (get-in config [:jruby-puppet :gem-home])
        env          (doto (HashMap. (.getEnvironment jruby-config))
                       (.put "GEM_HOME" gem-home)
                       (.put "JARS_NO_REQUIRE" "true")
                       (.put "JARS_REQUIRE" "false"))
        jruby-home   (.getJRubyHome jruby-config)
<<<<<<< HEAD
        load-path    (->> (get-in config [:jruby-puppet :ruby-load-path])
                          (cons jruby-internal/ruby-code-dir)
                          (cons (str jruby-home "/lib/ruby/1.9"))
                          (cons (str jruby-home "/lib/ruby/shared"))
                          (cons (str jruby-home "/lib/ruby/1.9/site_ruby")))]
=======
        load-path    (->> (get-in config [:os-settings :ruby-load-path])
                       (cons jruby-internal/ruby-code-dir)
                       (cons (str jruby-home "/lib/ruby/1.9"))
                       (cons (str jruby-home "/lib/ruby/shared"))
                       (cons (str jruby-home "/lib/ruby/1.9/site_ruby")))]
>>>>>>> 4b23b223
    (doto jruby-config
      (.setEnvironment env)
      (.setLoadPaths load-path)
      (.setCompatVersion (CompatVersion/RUBY1_9)))
    (Main. jruby-config)))

(defn run!
  [config ruby-args]
  (doto (new-jruby-main config)
    (.run (into-array String
            (concat
              ["-rjar-dependencies"
               "-e"
               "load 'META-INF/jruby.home/bin/irb'"
               "--"]
              ruby-args)))))

(defn -main
  [& args]
  (cli/run run! args))<|MERGE_RESOLUTION|>--- conflicted
+++ resolved
@@ -13,19 +13,11 @@
                        (.put "JARS_NO_REQUIRE" "true")
                        (.put "JARS_REQUIRE" "false"))
         jruby-home   (.getJRubyHome jruby-config)
-<<<<<<< HEAD
         load-path    (->> (get-in config [:jruby-puppet :ruby-load-path])
-                          (cons jruby-internal/ruby-code-dir)
-                          (cons (str jruby-home "/lib/ruby/1.9"))
-                          (cons (str jruby-home "/lib/ruby/shared"))
-                          (cons (str jruby-home "/lib/ruby/1.9/site_ruby")))]
-=======
-        load-path    (->> (get-in config [:os-settings :ruby-load-path])
                        (cons jruby-internal/ruby-code-dir)
                        (cons (str jruby-home "/lib/ruby/1.9"))
                        (cons (str jruby-home "/lib/ruby/shared"))
                        (cons (str jruby-home "/lib/ruby/1.9/site_ruby")))]
->>>>>>> 4b23b223
     (doto jruby-config
       (.setEnvironment env)
       (.setLoadPaths load-path)
