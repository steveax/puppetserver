--- conflicted
+++ resolved
@@ -12,13 +12,6 @@
 
 ## Puppet Server 6.0.5
 
-<<<<<<< HEAD
-=======
-## Puppet Server 5.3.9
-
->>>>>>> 626f4711
-Released 16 July 2019
-
 ### Bug fixes
 
 In this release, performance in puppetserver commands is improved. Running `puppetserver gem`, `puppetserver irb`, and other Puppet Server CLI commands are 15-30 percent faster to start up. Service starting and reloading should see similar improvements, along with some marginal improvements to top-end performance, especially in environments with limited sources of entropy.
@@ -27,13 +20,9 @@
 
 Prior to this release, an unnecessary and deprecated version of Facter was shipped in the `puppetserver` package. This has been removed.
 
-<<<<<<< HEAD
 Cert and CRL bundles no longer need to be in any specific order. By default, the leaf instances still come first, descending to the root, which are last. [SERVER-2465](https://tickets.puppetlabs.com/browse/SERVER-2465)
 
 ## Puppet Server 6.0.4
-=======
-## Puppet Server 5.3.8
->>>>>>> 626f4711
 
 Released 26 March 2019
 
