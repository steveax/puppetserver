test_name "(SERVER-1268)/(TK-293) TK-AUTH uses certificate extensions for authentication" do

confine :except, :platform => 'windows'

server = master.puppet['certname']
ssldir = master.puppet['ssldir']
confdir = master.puppet['confdir']

teardown do
  # restore the original tk auth.conf file
  on master, 'cp /etc/puppetlabs/puppetserver/conf.d/auth.bak /etc/puppetlabs/puppetserver/conf.d/auth.conf'

  # re-enable puppetdb facts terminus
  on master, puppet('config set route_file /etc/puppetlabs/puppet/routes.yaml')
end

step "Backup the tk auth.conf file" do
  on master, 'cp /etc/puppetlabs/puppetserver/conf.d/auth.conf /etc/puppetlabs/puppetserver/conf.d/auth.bak'
end

# Do we have a functioning cert?
with_puppet_running_on master, {} do
  step "Confirm agent can connect with existing cert" do
    agents.each do |a|
      if (not_controller(a))
        rc = on(a,
                puppet("agent --test --detailed-exitcodes"),
                {:acceptable_exit_codes => [0,2]})
      end
    end
  end
end

step "Disconnect the facts terminus from PuppetDB while we're munging certs" do
  on master, puppet('config set route_file /tmp/nonexistant.yaml')
end

# Not anymore we don't
step "Revoke and destroy the existing cert on the server" do
  agents.each do |a|
    if (not_controller(a))
      rc = on(master,
<<<<<<< HEAD
              "puppetserver ca clean --certname=#{a.hostname}",
=======
              puppet("cert destroy #{a.hostname}"),
>>>>>>> 0471273f
              {:acceptable_exit_codes => [0,2]})
    end
  end
end

with_puppet_running_on master, {} do
  # After a server HUP, the agent cert should be rejected
  step "Confirm agent can't connect with existing cert" do
    agents.each do |a|
      if (not_controller(a))
        rc = on(a,
                puppet("agent --test --detailed-exitcodes"),
                {:acceptable_exit_codes => [1]})
      end
    end
  end

  step "Remove the old certs on the agents so they'll make new ones" do
    agents.each do |a|
      if (not_controller(a))
        rc = on(a,
                "find #{confdir} -name #{a.hostname}.pem -delete",
                {:acceptable_exit_codes => [0,1]})
      end
    end
  end

  # Lay down an attributes file for puppet to read when creating
  # a new cert
  # TODO: Make this a here doc with extensions that exist as vars so that they
  # can be passed into our tk auth.conf rule generator.
  step "Copy the CSR attributes file into place" do
    agents.each do |a|
      if (not_controller(a))
        rc = scp_to(a,
                    'acceptance/suites/tests/authorization/fixtures/csr_attributes.yaml',
                    "#{confdir}",
                    {:acceptable_exit_codes => [0]})
      end
    end
  end

  step "Generate a new cert with a cert extension" do
    agents.each do |a|
      if (not_controller(a))
        rc = on(a,
                puppet("agent --test --detailed-exitcodes"),
                {:acceptable_exit_codes => [1]})
      end
    end
  end

<<<<<<< HEAD
step "Sign the certs" do
  rc = on(master,
          'puppetserver ca sign --all',
          {:accept_all_exit_codes => true})
=======
  step "Sign the certs" do
    rc = on(master,
            puppet("cert sign --all"),
            {:accept_all_exit_codes => true})
  end
>>>>>>> 0471273f
end

# tk_auth file that allows catalogs based on extensions rather than node names.
# This will create a weakness in that if the DEFAULT tk_auth.conf file is
# modified in the future,
# we may need to modify our test tk_auth.conf file.
# FIXME / TODO: create helper methods so that we can modify the tk auth.conf
# file in place (and therefore test more use cases.)
step "Lay down a test tk-auth.conf file" do
  scp_to( master,
    'acceptance/suites/tests/authorization/fixtures/extensions_test_auth.conf',
    '/etc/puppetlabs/puppetserver/conf.d/auth.conf',
    :acceptable_exit_codes => 0 )
end

with_puppet_running_on master, {} do
  # Confirm agents can connect with new cert
  step "Confirm agent can connect with the new cert" do
    agents.each do |a|
      if (not_controller(a))
        rc = on(a,
                puppet("agent --test --detailed-exitcodes"),
                {:acceptable_exit_codes => [0,2]})
      end

      # Can we poke an HTTP API endpoint?
      cert = get_cert(a)
      key = get_key(a)
      rc = https_request("https://#{server}:8140/puppet/v3/catalog/#{a.hostname}?environment=production",
                         :get,
                         cert,
                         key)
      if (rc.code != '200')
        fail_test "Unexpected HTTP status code: #{rc.code}"
      end
    end
  end
end

end
<|MERGE_RESOLUTION|>--- conflicted
+++ resolved
@@ -40,11 +40,7 @@
   agents.each do |a|
     if (not_controller(a))
       rc = on(master,
-<<<<<<< HEAD
               "puppetserver ca clean --certname=#{a.hostname}",
-=======
-              puppet("cert destroy #{a.hostname}"),
->>>>>>> 0471273f
               {:acceptable_exit_codes => [0,2]})
     end
   end
@@ -97,18 +93,11 @@
     end
   end
 
-<<<<<<< HEAD
-step "Sign the certs" do
-  rc = on(master,
-          'puppetserver ca sign --all',
-          {:accept_all_exit_codes => true})
-=======
   step "Sign the certs" do
     rc = on(master,
-            puppet("cert sign --all"),
+            'puppetserver ca sign --all',
             {:accept_all_exit_codes => true})
   end
->>>>>>> 0471273f
 end
 
 # tk_auth file that allows catalogs based on extensions rather than node names.
