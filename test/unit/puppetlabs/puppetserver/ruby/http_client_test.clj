--- conflicted
+++ resolved
@@ -284,27 +284,6 @@
                  (catch EvalFailedException e
                    (is (instance? ex-class (.getCause e))))))))))))
 
-<<<<<<< HEAD
-  (when-not (SSLUtils/isFIPS)
-    (let [url (str "https://localhost:10080")]
-      (testing "Can connect via TLSv1 by default"
-        (with-webserver-with-protocols ["TLSv1"] ["TLS_RSA_WITH_AES_128_CBC_SHA"]
-          (with-scripting-container sc
-            (with-http-client sc {}
-              (.runScriptlet sc (format "$response = $c.get(URI('%s'))" url))
-              (is (= 200 (.runScriptlet sc "$response.code")))
-              (is (= "hi" (.runScriptlet sc "$response.body")))))))
-
-      (testing "Can connect via TLSv1.1 by default"
-        (with-webserver-with-protocols ["TLSv1.1"] ["TLS_RSA_WITH_AES_128_CBC_SHA"]
-          (with-scripting-container sc
-            (with-http-client sc {}
-              (.runScriptlet sc (format "$response = $c.get(URI('%s'))" url))
-              (is (= 200 (.runScriptlet sc "$response.code")))
-              (is (= "hi" (.runScriptlet sc "$response.body")))))))))
-
-=======
->>>>>>> b13c7e6a
   (testing "Can connect via TLSv1.2 by default"
     (with-webserver-with-protocols ["TLSv1.2"] nil
       (with-scripting-container sc
