--- conflicted
+++ resolved
@@ -12,15 +12,9 @@
 (def min-config
   {:product
    {:name "puppet-server", :update-server-url "http://localhost:11111"},
-<<<<<<< HEAD
-=======
-   ; os-settings has merged into jruby-puppet as of puppetserver 2.0
-   :os-settings
-   {:ruby-load-path ["./ruby/puppet/lib" "./ruby/facter/lib" "./ruby/hiera/lib"]},
->>>>>>> 71858505
    :jruby-puppet
    {:gem-home "./target/jruby-gem-home",
-    :ruby-load-path ["./ruby/puppet/lib" "./ruby/facter/lib"]},
+    :ruby-load-path ["./ruby/puppet/lib" "./ruby/facter/lib" "./ruby/hiera/lib"]},
    :certificate-authority {:certificate-status {:client-whitelist []}}})
 
 (defmacro with-stdin-str
