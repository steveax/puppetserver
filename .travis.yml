--- conflicted
+++ resolved
@@ -1,16 +1,10 @@
 language: clojure
 lein: 2.8.1
-<<<<<<< HEAD
-dist: trusty
-# see https://www.deps.co/guides/travis-ci-latest-java/ certificate issues
-sudo: required
+dist: xenial
 
 services:
   - docker
 
-=======
-dist: xenial
->>>>>>> 252f3c0f
 script:
   - ./ext/travisci/test.sh
   - $TRAVIS_BUILD_DIR/ext/travisci/secscan.sh "$TRAVIS_BUILD_DIR/src/clj" "clj"
