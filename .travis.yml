language: clojure
lein: 2.9.1
dist: bionic

services:
  - docker

script:
  - ./ext/travisci/install-java.sh
  - ./ext/travisci/test.sh
jobs:
  include:
    - stage: puppetserver tests
      name: "Java 8"
<<<<<<< HEAD
      env:
        - JAVA_VERSION=8
    - name: "Java 11"
      env:
        - JAVA_VERSION=11
    - name: "Java 11 w/ FIPS"
      env:
        - JAVA_VERSION=11
        - ADDITIONAL_LEIN_ARGS="with-profile fips"
    - name: "Java 11 w/ multithreaded"
      env:
        - JAVA_VERSION=11
        - MULTITHREADED=true
    - stage: puppetserver container tests
      dist: focal
      language: ruby
      rvm: 2.6.5
      env:
        - DOCKER_COMPOSE_VERSION=1.28.6
        - DOCKER_BUILDX_VERSION=0.5.1
        # necessary to prevent overwhelming TravisCI build output limits
        - DOCKER_BUILD_FLAGS="--progress plain"
      before_install:
        - sudo rm /usr/local/bin/docker-compose
        - curl --location https://github.com/docker/compose/releases/download/${DOCKER_COMPOSE_VERSION}/docker-compose-`uname --kernel-name`-`uname --machine` > docker-compose
        - chmod +x docker-compose
        - sudo mv docker-compose /usr/local/bin
        - mkdir -vp ~/.docker/cli-plugins
        - curl --location https://github.com/docker/buildx/releases/download/v${DOCKER_BUILDX_VERSION}/buildx-v${DOCKER_BUILDX_VERSION}.linux-amd64 > ~/.docker/cli-plugins/docker-buildx
        - chmod +x ~/.docker/cli-plugins/docker-buildx
        - docker buildx create --name travis_builder --use
      script:
        - set -e
        - cd $TRAVIS_BUILD_DIR/docker
        - make lint
        - make build
        - make test
      after_script:
        - docker buildx rm travis_builder
=======
      jdk: openjdk8
    - jdk: openjdk11
      name: "Java 11"
    - jdk: openjdk11
      env: ADDITIONAL_LEIN_ARGS="with-profile fips"
      name: "Java 11 w/ FIPS"
    - jdk: openjdk11
      env: MULTITHREADED=true
      name: "Java 11 w/ multithreaded"
>>>>>>> fcf071b8

notifications:
  email: false<|MERGE_RESOLUTION|>--- conflicted
+++ resolved
@@ -12,7 +12,6 @@
   include:
     - stage: puppetserver tests
       name: "Java 8"
-<<<<<<< HEAD
       env:
         - JAVA_VERSION=8
     - name: "Java 11"
@@ -26,43 +25,6 @@
       env:
         - JAVA_VERSION=11
         - MULTITHREADED=true
-    - stage: puppetserver container tests
-      dist: focal
-      language: ruby
-      rvm: 2.6.5
-      env:
-        - DOCKER_COMPOSE_VERSION=1.28.6
-        - DOCKER_BUILDX_VERSION=0.5.1
-        # necessary to prevent overwhelming TravisCI build output limits
-        - DOCKER_BUILD_FLAGS="--progress plain"
-      before_install:
-        - sudo rm /usr/local/bin/docker-compose
-        - curl --location https://github.com/docker/compose/releases/download/${DOCKER_COMPOSE_VERSION}/docker-compose-`uname --kernel-name`-`uname --machine` > docker-compose
-        - chmod +x docker-compose
-        - sudo mv docker-compose /usr/local/bin
-        - mkdir -vp ~/.docker/cli-plugins
-        - curl --location https://github.com/docker/buildx/releases/download/v${DOCKER_BUILDX_VERSION}/buildx-v${DOCKER_BUILDX_VERSION}.linux-amd64 > ~/.docker/cli-plugins/docker-buildx
-        - chmod +x ~/.docker/cli-plugins/docker-buildx
-        - docker buildx create --name travis_builder --use
-      script:
-        - set -e
-        - cd $TRAVIS_BUILD_DIR/docker
-        - make lint
-        - make build
-        - make test
-      after_script:
-        - docker buildx rm travis_builder
-=======
-      jdk: openjdk8
-    - jdk: openjdk11
-      name: "Java 11"
-    - jdk: openjdk11
-      env: ADDITIONAL_LEIN_ARGS="with-profile fips"
-      name: "Java 11 w/ FIPS"
-    - jdk: openjdk11
-      env: MULTITHREADED=true
-      name: "Java 11 w/ multithreaded"
->>>>>>> fcf071b8
 
 notifications:
   email: false