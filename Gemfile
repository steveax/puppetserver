source ENV['GEM_SOURCE'] || "http://rubygems.delivery.puppetlabs.net"

def location_for(place, fake_version = nil)
  if place =~ /^(git[:@][^#]*)#(.*)/
    [fake_version, { :git => $1, :branch => $2, :require => false }].compact
  elsif place =~ /^file:\/\/(.*)/
    ['>= 0', { :path => File.expand_path($1), :require => false }]
  else
    [place, { :require => false }]
  end
end

def location_for(place, fake_version = nil)
  if place =~ /^(git[:@][^#]*)#(.*)/
    [fake_version, { :git => $1, :branch => $2, :require => false }].compact
  elsif place =~ /^file:\/\/(.*)/
    ['>= 0', { :path => File.expand_path($1), :require => false }]
  else
    [place, { :require => false }]
  end
end

gem 'rake', :group => [:development, :test]
gem 'jira-ruby', :group => :development

group :test do
  gem 'rspec'
<<<<<<< HEAD
  gem 'beaker', *location_for(ENV['BEAKER_VERSION'] || '~> 2.50.0')
  gem "beaker-hostgenerator", *location_for(ENV['BEAKER_HOSTGENERATOR_VERSION'] || "~> 0.7")
  gem 'uuidtools'
  gem 'httparty'
  gem 'master_manipulator'
=======
  gem 'beaker', '~>1.21.0'
  gem "beaker-hostgenerator", *location_for(ENV['BEAKER_HOSTGENERATOR_VERSION'] || "~> 0.8")
>>>>>>> 22f254e0

  # docker-api 1.32.0 requires ruby 2.0.0
  gem 'docker-api', '1.31.0'
end

if File.exists? "#{__FILE__}.local"
  eval(File.read("#{__FILE__}.local"), binding)
end<|MERGE_RESOLUTION|>--- conflicted
+++ resolved
@@ -1,14 +1,4 @@
 source ENV['GEM_SOURCE'] || "http://rubygems.delivery.puppetlabs.net"
-
-def location_for(place, fake_version = nil)
-  if place =~ /^(git[:@][^#]*)#(.*)/
-    [fake_version, { :git => $1, :branch => $2, :require => false }].compact
-  elsif place =~ /^file:\/\/(.*)/
-    ['>= 0', { :path => File.expand_path($1), :require => false }]
-  else
-    [place, { :require => false }]
-  end
-end
 
 def location_for(place, fake_version = nil)
   if place =~ /^(git[:@][^#]*)#(.*)/
@@ -25,16 +15,11 @@
 
 group :test do
   gem 'rspec'
-<<<<<<< HEAD
   gem 'beaker', *location_for(ENV['BEAKER_VERSION'] || '~> 2.50.0')
-  gem "beaker-hostgenerator", *location_for(ENV['BEAKER_HOSTGENERATOR_VERSION'] || "~> 0.7")
+  gem "beaker-hostgenerator", *location_for(ENV['BEAKER_HOSTGENERATOR_VERSION'] || "~> 0.8")
   gem 'uuidtools'
   gem 'httparty'
   gem 'master_manipulator'
-=======
-  gem 'beaker', '~>1.21.0'
-  gem "beaker-hostgenerator", *location_for(ENV['BEAKER_HOSTGENERATOR_VERSION'] || "~> 0.8")
->>>>>>> 22f254e0
 
   # docker-api 1.32.0 requires ruby 2.0.0
   gem 'docker-api', '1.31.0'
