source ENV['GEM_SOURCE'] || "https://rubygems.org"

def location_for(place, fake_version = nil)
  if place =~ /^(git[:@][^#]*)#(.*)/
    [fake_version, { :git => $1, :branch => $2, :require => false }].compact
  elsif place =~ /^file:\/\/(.*)/
    ['>= 0', { :path => File.expand_path($1), :require => false }]
  else
    [place, { :require => false }]
  end
end

gem 'rake', :group => [:development, :test]
gem 'jira-ruby', :group => :development

group :test do
  gem 'rspec'
<<<<<<< HEAD
  gem 'beaker', *location_for(ENV['BEAKER_VERSION'] || '~> 2.14.0')
=======
  gem 'beaker', '~>1.21.0'
>>>>>>> 5a6f87d4
  if ENV['GEM_SOURCE'] =~ /rubygems\.delivery\.puppetlabs\.net/
    gem 'sqa-utils', '~> 0.11'
  end
  gem 'httparty'
  gem 'uuidtools'
end

if File.exists? "#{__FILE__}.local"
  eval(File.read("#{__FILE__}.local"), binding)
end<|MERGE_RESOLUTION|>--- conflicted
+++ resolved
@@ -15,13 +15,9 @@
 
 group :test do
   gem 'rspec'
-<<<<<<< HEAD
   gem 'beaker', *location_for(ENV['BEAKER_VERSION'] || '~> 2.14.0')
-=======
-  gem 'beaker', '~>1.21.0'
->>>>>>> 5a6f87d4
   if ENV['GEM_SOURCE'] =~ /rubygems\.delivery\.puppetlabs\.net/
-    gem 'sqa-utils', '~> 0.11'
+    gem 'sqa-utils', '0.12.1'
   end
   gem 'httparty'
   gem 'uuidtools'
